{% extends is_sub_request ? 'subrequest.html.twig' : 'editCounter/subtool.html.twig' %}
{% import 'macros/wiki.html.twig' as wiki %}
{% import 'macros/layout.html.twig' as layout %}

{% block downloadLink %}
    {{ layout.downloadLink('EditCounterMonthCounts', {project:project.domain, username:user.usernameIdent}, ['wikitext', 'csv'], 'UserApiMonthCounts') }}
{% endblock %}

{% block ecBody %}
{% if not project.userHasOptedIn(user) %}
    {{ wiki.userOptedOut(project, user) }}
{% elseif ec.monthCounts.monthLabels|length > 0 %}
{% if not is_sub_request %}
    {{ include('editCounter/externallegend.html.twig') }}
{% endif %}

    <table class="sr-only">
        <thead>
            <tr>
                <th>{{ msg('month') }}</th>
                <th>{{ msg('count') }}</th>
                {% for ns in ec.monthCounts.totals|keys %}
                    <th>{{ nsName(ns, project.namespaces) }}</th>
                {% endfor %}
            </tr>
        </thead>
        <tbody>
            {% for month,counts in ec.monthCountsWithNamespaces %}
                <tr>
                    <td>{{ month }}</td>
                    <td>{{ counts|reduce((carry, v) => carry + v)|num_format }}</td>
                    {% for _ns,count in counts %}
                        <td>{{ count|num_format }}</td>
                    {% endfor %}
                </tr>
            {% endfor %}
        </tbody>
    </table>

    {# Set height of chart based on how many months (horizontal rows) are being reported. #}
    {# the pointer events is to not capture legend clicks #}
    <div style="position:relative; pointer-events:none; height:{{ 30 * (ec.monthCounts.monthLabels|length + 1) }}px">
        <canvas id="monthcounts-canvas" style="pointer-events:all;"></canvas>
    </div>

    <script type="text/javascript">
        $(function() {
            /** @type {Array} The labels for the y-axis. */
            var labels = {{ ec.monthCounts.monthLabels|json_encode|raw }};

            /** @type {Number} Max value of the year totals */
            var maxTotal = {{ max(ec.monthCounts.totals|map(x => max(x))) }};

            /** @type {Array} To be passed into Chart.js */
            var datasets = [
            // Format data for use in charts.
            {% for nsId,namespaceData in ec.monthCounts.totals %}
                {
                    label: "{{ nsName(nsId, project.namespaces) }}",
                    backgroundColor: "{{ color(nsId) }}",
<<<<<<< HEAD
                    data: Object.values({{ namespaceData|json_encode()|raw }}),
                },
=======
                    data: []
                };

                {% for month,count in months %}
                    dataset.data.push({{ count }});

                    // Determine maximum value for the totals. This is needed
                    //   so that we know how much spacing to add in the labels.
                    if ({{ count }} > maxTotal) {
                        maxTotal = {{ count }};
                    }
                {%- endfor -%}

                datasets.push(dataset);
>>>>>>> 0e8de8be
            {% endfor %}
            ];

            var showLegend = false;
            window.namespaces = {{ project.namespaces|json_encode()|raw }};
            window.namespaceTotals = {{ ec.namespaceTotals|json_encode()|raw }};
            xtools.editcounter.setupMonthYearChart('month', datasets, labels, maxTotal);
        });
    </script>
    
    <div class="checkbox log-scale">
        <label>
            <input type="checkbox" data-value="log" class="use-log-scale" />
            {{ msg('use-log-scale') }}
        </label>
    </div>
{% else %}
    <div class="alert alert-info">
        {{ msg('no-contribs') }}
    </div>
{% endif %}

{% endblock %}<|MERGE_RESOLUTION|>--- conflicted
+++ resolved
@@ -58,25 +58,8 @@
                 {
                     label: "{{ nsName(nsId, project.namespaces) }}",
                     backgroundColor: "{{ color(nsId) }}",
-<<<<<<< HEAD
                     data: Object.values({{ namespaceData|json_encode()|raw }}),
                 },
-=======
-                    data: []
-                };
-
-                {% for month,count in months %}
-                    dataset.data.push({{ count }});
-
-                    // Determine maximum value for the totals. This is needed
-                    //   so that we know how much spacing to add in the labels.
-                    if ({{ count }} > maxTotal) {
-                        maxTotal = {{ count }};
-                    }
-                {%- endfor -%}
-
-                datasets.push(dataset);
->>>>>>> 0e8de8be
             {% endfor %}
             ];
 
