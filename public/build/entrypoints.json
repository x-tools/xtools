{
  "entrypoints": {
    "app": {
      "js": [
        "/build/runtime.c217f8c4.js",
        "/build/852.96913092.js",
        "/build/app.4f451c82.js"
      ],
      "css": [
<<<<<<< HEAD
        "/build/app.8a87ece1.css"
=======
        "/build/app.a5de2dab.css"
>>>>>>> e0961fdf
      ]
    }
  }
}<|MERGE_RESOLUTION|>--- conflicted
+++ resolved
@@ -7,11 +7,7 @@
         "/build/app.4f451c82.js"
       ],
       "css": [
-<<<<<<< HEAD
-        "/build/app.8a87ece1.css"
-=======
-        "/build/app.a5de2dab.css"
->>>>>>> e0961fdf
+        "/build/app.4c445b4d.css"
       ]
     }
   }
