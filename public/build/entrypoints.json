{
  "entrypoints": {
    "app": {
      "js": [
        "/build/runtime.c217f8c4.js",
        "/build/852.96913092.js",
        "/build/app.a92fcf1a.js"
      ],
      "css": [
<<<<<<< HEAD
        "/build/app.f57c65fe.css"
=======
        "/build/app.7692d209.css"
>>>>>>> e9a600a6
      ]
    }
  }
}<|MERGE_RESOLUTION|>--- conflicted
+++ resolved
@@ -7,11 +7,7 @@
         "/build/app.a92fcf1a.js"
       ],
       "css": [
-<<<<<<< HEAD
         "/build/app.f57c65fe.css"
-=======
-        "/build/app.7692d209.css"
->>>>>>> e9a600a6
       ]
     }
   }
