--- conflicted
+++ resolved
@@ -3,13 +3,8 @@
     "app": {
       "js": [
         "/build/runtime.c217f8c4.js",
-<<<<<<< HEAD
         "/build/95.7a87ed1a.js",
         "/build/app.f4fc5d0a.js"
-=======
-        "/build/852.96913092.js",
-        "/build/app.4f451c82.js"
->>>>>>> 8ea62586
       ],
       "css": [
         "/build/app.a18ea92e.css"
