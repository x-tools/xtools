{
  "entrypoints": {
    "app": {
      "js": [
        "/build/runtime.c217f8c4.js",
<<<<<<< HEAD
        "/build/65.b1ddf728.js",
        "/build/app.c36d8925.js"
=======
        "/build/95.7a87ed1a.js",
        "/build/app.892f5cd7.js"
>>>>>>> 7d1f26d1
      ],
      "css": [
        "/build/app.9e0648f3.css"
      ]
    }
  }
}<|MERGE_RESOLUTION|>--- conflicted
+++ resolved
@@ -3,13 +3,8 @@
     "app": {
       "js": [
         "/build/runtime.c217f8c4.js",
-<<<<<<< HEAD
         "/build/65.b1ddf728.js",
         "/build/app.c36d8925.js"
-=======
-        "/build/95.7a87ed1a.js",
-        "/build/app.892f5cd7.js"
->>>>>>> 7d1f26d1
       ],
       "css": [
         "/build/app.9e0648f3.css"
