{
  "entrypoints": {
    "app": {
      "js": [
        "/build/runtime.c217f8c4.js",
        "/build/95.7a87ed1a.js",
<<<<<<< HEAD
        "/build/app.4520e7a1.js"
=======
        "/build/app.65582b0e.js"
>>>>>>> c0b6e68e
      ],
      "css": [
        "/build/app.da10c09b.css"
      ]
    }
  }
}<|MERGE_RESOLUTION|>--- conflicted
+++ resolved
@@ -4,11 +4,7 @@
       "js": [
         "/build/runtime.c217f8c4.js",
         "/build/95.7a87ed1a.js",
-<<<<<<< HEAD
-        "/build/app.4520e7a1.js"
-=======
         "/build/app.65582b0e.js"
->>>>>>> c0b6e68e
       ],
       "css": [
         "/build/app.da10c09b.css"
