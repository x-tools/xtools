{
  "entrypoints": {
    "app": {
      "js": [
        "/build/runtime.c217f8c4.js",
        "/build/95.7a87ed1a.js",
        "/build/app.a7d89f5a.js"
      ],
      "css": [
<<<<<<< HEAD
        "/build/app.09517680.css"
=======
        "/build/app.da10c09b.css"
>>>>>>> 93430d63
      ]
    }
  }
}<|MERGE_RESOLUTION|>--- conflicted
+++ resolved
@@ -7,11 +7,7 @@
         "/build/app.a7d89f5a.js"
       ],
       "css": [
-<<<<<<< HEAD
         "/build/app.09517680.css"
-=======
-        "/build/app.da10c09b.css"
->>>>>>> 93430d63
       ]
     }
   }
