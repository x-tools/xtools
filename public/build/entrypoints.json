--- conflicted
+++ resolved
@@ -7,11 +7,7 @@
         "/build/app.a92fcf1a.js"
       ],
       "css": [
-<<<<<<< HEAD
         "/build/app.c5a4a82d.css"
-=======
-        "/build/app.7692d209.css"
->>>>>>> e9a600a6
       ]
     }
   }
