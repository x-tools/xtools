{% macro wiki_input(project = null) %}
<div class="input-group{% if isSingleWiki() %} hidden{% endif %} form-row">
    <label class="input-group-addon form-label" for="project_input">
        {{ msg('project') }}
        <div class="glyphicon glyphicon-info-sign tooltipcss pull-right">
            <div class="tooltip-body">
                <strong>{{ msg('accepted-formats') }}:</strong>
                <code>enwiki</code>, <code>en.wikipedia</code>,
                <span class="text-nowrap"><code>en.wikipedia.org</code></span>
            </div>
        </div>
    </label>
    <input type="text" class="form-control"
        {% if project is not null %}value="{{ project.domain }}"
        {% elseif isSingleWiki() %}value="wiki"
        {% endif %}
        name="project"
        id="project_input"
        required>
    {# FIXME: en.wikipedia.org should only be the default when app.is_labs is set #}
</div>
{% endmacro %}

{% macro page_input(required = true, project = null) %}
<div class="input-group form-row">
    <label class="input-group-addon form-label" for="article_input">
        {{ msg('page-title') }}
    </label>
    <input type="text" class="form-control"
           name="article" id="article_input"{% if required %} required{% endif %}
           {% if project is not null %}autocomplete="off" data-api="{{ project.apiUrl }}"{% endif %}>
</div>
{% endmacro %}

<<<<<<< HEAD
{% macro user_input(required = true, multiple = false, noip = false) %}
=======
{% macro user_input(required = true, multiple = false, project = null) %}
>>>>>>> b47a89eb
<div class="input-group form-row">
    <label class="input-group-addon form-label" for="user_input">
        {{ msg('username') }}
        <div class="glyphicon glyphicon-info-sign tooltipcss pull-right">
            <div class="tooltip-body">
                {% if multiple %}
                    <strong>{{ msg('multiple-users-allowed') }}:</strong>
                    <br>e.g. <code>UserX|UserY|UserZ</code>
                {% elseif noip %}
                    {{ msg('username') }}
                {% else %}
                    {{ msg('username-or-ip') }}
                {% endif %}
            </div>
        </div>
    </label>
    <input type="text" class="form-control" name="username"
           id="user_input"{% if required %} required{% endif %}
           {% if project is not null %}autocomplete="off" data-api="{{ project.apiUrl }}"{% endif %}>
</div>
{% endmacro %}

{% macro namespace_select(project, allOption = false, value = 0) %}
<div class="input-group form-row">
    <label class="input-group-addon form-label" for="namespace_select">
        {{ msg('namespace') }}
    </label>
    <select class="form-control namespace-selector" name="namespace" id="namespace_select">
        {% if allOption %}
            <option value="all" {% if value is same as('all') %}selected="selected"{% endif %}>
                {{ msg('all') | capitalize_first }}
            </option>
        {% endif %}
        {% for id, name in project.namespaces %}
            <option value="{{ id }}" {% if value is same as(id) %}selected="selected"{% endif %}>
                {{ name }}
            </option>
        {% endfor %}
    </select>
</div>
{% endmacro %}

{% macro date_input(type = 'start', required = false, value) %}
<div class="input-group form-row">
    <label class="input-group-addon form-label" for="date_{{ type }}_input">
        {{ msg(type) }}
        {% if required == false %}
            <span class="text-muted"><small>({{ msg('optional') }})</small></span>
        {% endif %}
    </label>
    <input type="date" class="form-control" name="{{ type }}"
        placeholder="2016-12-31"{% if required %} required{% endif %}
        value="{{ value }}" />
</div>
{% endmacro %}

{% macro redirects_select() %}
<div class="input-group">
    <span class="input-group-addon form-label">{{ msg('redirects') }}</span>
    <select class="form-control" name="redirects">
        <option value="noredirects" selected>{{ msg('redirfilter-noredirects') }}</option>
        <option value="all">{{ msg('redirfilter-all') }}</option>
        <option value="onlyredirects">{{ msg('redirfilter-onlyredirects') }}</option>
    </select>
</div>
{% endmacro %}

{% macro submit_btn() %}
<button class="btn btn-large btn-primary form-submit">{{ msg('submit') }}</button>
{% endmacro %}<|MERGE_RESOLUTION|>--- conflicted
+++ resolved
@@ -32,11 +32,7 @@
 </div>
 {% endmacro %}
 
-<<<<<<< HEAD
-{% macro user_input(required = true, multiple = false, noip = false) %}
-=======
-{% macro user_input(required = true, multiple = false, project = null) %}
->>>>>>> b47a89eb
+{% macro user_input(required = true, multiple = false, project = null, noip = false) %}
 <div class="input-group form-row">
     <label class="input-group-addon form-label" for="user_input">
         {{ msg('username') }}
