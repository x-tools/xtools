@import 'mixins.scss';
@import 'contributions-lists';
@import 'rtl.scss';

html {
    height: 100%;
}

body {
    background: url('../images/gradient.png');
    min-height: 100%;
    position: relative;

    /* add spacing for sticky footer */
    &::after {
        content: '';
        display: block;
        min-height: 148px;
    }

    &.rtl {
        @include rtl();
    }
}

.strong {
    font-weight: bold;
}

#wrapper {
    background: white;
    border-radius: 5px;
    margin: 15px;
}

.site-notice {
    margin: 0 15px;
}

.navbar-top {
    border-top: 0;
    min-height: 51px;
    padding: 0;

    li:last-child {
        padding-right: 0;
    }
}
.tool-links {
    float: left;
    padding: 0;

    &.in {
        position: relative;
        top: 8px;
    }

    .nav {
        margin: 0;
    }
}

.nav-buttons {
    left: 1px;
    margin-right: 8px;
    position: relative;
    top: 8px;

    li {
        padding: 0 2px;
    }
}

.navbar-nav > li > a {
    height: 50px;
    line-height: 50px;
    padding: 0 10px;
}

.home-link {
    bottom: 1px;
    padding: 0 12px;
    position: relative;

    &::after {
        background: #e7e7e7;
        bottom: 0;
        content: '';
        display: inline-block;
        height: 80%;
        left: 100%;
        margin: auto;
        position: absolute;
        top: 3px;
        width: 1px;
    }

    img {
        height: 32px;
    }
}

.navbar-toggle {
    left: 5px;
    margin: 0;
    position: relative;
    top: 9px;
}

.lang-group {
    .dropdown-menu {
        max-height: 194px;
        overflow-y: scroll;
    }

    .btn {
        padding-left: 30px;
    }

    svg {
        height: 17px;
        left: 8px;
        position: absolute;
        top: 8px;
        width: 17px;
    }
}

.login-btn .glyphicon-user {
    padding-right: 2px;
    top: 2px;
}

.xt-page-title {
    & > small::before {
        content: '\2022';
        margin-right: 10px;
    }
}

/** TOOLTIPS */
$tooltip-bg: #fff;
$tooltip-border: #ddd;
$tooltip-shadow: #ccc;

.tooltipcss {
    position: static;
    text-decoration: none;

    .tooltip-body {
        @include center('vertical');
        background: $tooltip-bg;
        border: 1px solid $tooltip-border;
        border-radius: 4px;
        box-shadow: 5px 5px 8px $tooltip-shadow;
        color: #111;
        display: none;
        text-align: left;
        font-family: "Helvetica Neue",Helvetica,Arial,sans-serif;
        line-height: 16px;
        margin-left: 28px;
        min-width: 200px;
        max-width: 350px;
        padding: 14px 20px;
        white-space: normal;
        z-index: 10;
    }
}
.tooltip-body {
    &::after,
    &::before {
        @include prefix(transform, translateY(-50%));
        border-style: solid;
        color: transparent;
        content: '';
        display: block;
        height: 0;
        position: absolute;
        right: 100%;
        top: 50%;
        width: 0;
    }
    &::before {
        border-color: transparent $tooltip-border transparent transparent;
        border-width: 11px;
    }
    &::after {
        border-color: transparent $tooltip-bg transparent transparent;
        border-width: 10px;
    }
}
.tooltipcss:hover .tooltip-body {
    display: block;
}
.callout {
    z-index: 20;
    position: absolute;
    top: 30px;
    border: 0;
    left: -12px;
}

.form-label {
    min-width: 15em;
    text-align: left;
    white-space: normal;
}

.xt-heading-top {
    font-size: 1.8em;
    padding-bottom: 0;
    margin-bottom: 0;
    position: relative;
}
.xt-heading-subtitle {
    margin-top: 3px;
}
.back-to-search {
    @include center('vertical');
    font-size: 16px;
    left: 0;

    &:hover {
        text-decoration: none;
    }
}
.date-range {
    @include center('vertical');
    right: 30px;
    font-size: 70%;

    @media (max-width: $bootstrap-sm) {
        display: block;
        left: 0;
        position: relative;
        top: 0;
        transform: none;
    }
}
.xt-toc {
    background: white;
    font-size: 110%;
    margin-top: 20px;
    padding: 10px;
    width: 100%;
    z-index: 100;

    span::after {
        content: '\A0\2022\A0';
    }
    span:last-child::after {
        content: '';
    }

    .bold {
        font-weight: bold;
    }

    &.fixed {
        @include center('horizontal', 'fixed');
        box-shadow: 5px 5px 8px #CCC;
        margin: 0;
        top: 0;
        width: auto;
        white-space: nowrap;
    }
}
.table-sticky-header {
    position: relative;

    .sticky-heading {
        background: white;
        left: 0;
        position: absolute;
        top: 0;
    }
}
.xt-alert {
    padding: 10px;
    margin: 0;
    text-align: center;

    &:not(:first-child) {
        margin-top: 10px;
    }

    .close {
        opacity: 0.8;
        right: 0;
        top: 0;
    }
}
.xt-error-alert {
    margin-top: 20px;

    &:only-child {
        margin: 0;
    }
}
.panel-primary > .panel-heading a {
    color: white;
}
section > .panel-body {
    overflow-x: auto;
}
.panel-body .table:only-child,
.panel-body .alert:last-child {
    margin-bottom: 0;
}
.xt-panel-body {
    table {
        clear: both;
        white-space: nowrap;
    }

    .panel-body {
        width: 100%;
    }
}
.xt-table > tbody > tr > td {
    padding-top: 1px;
    padding-bottom: 1px;
    vertical-align: top;
}
.xt-table > tbody > tr > th {
    font-weight: normal;
    padding: 5px 2px;
    white-space: nowrap;
}
.xt-show {
    display: none;
}
.xt-show,
.xt-hide {
    bottom: 2px;
    cursor: pointer;
    position: relative;

    &:hover {
        text-decoration: underline;
    }
}
.xt-panel-description {
    font-size: 80%;
    font-weight: normal;
    line-height: initial;
    margin-left: 8px;
}

.inline-block {
    display: inline-block;
}

.table .show-more-row td {
    border: 0;
}

.xt-pagination {
    margin: 0;
}

.panel-primary,
.panel-danger {
    margin-bottom: 0;
}
.panel-default {
    margin-bottom: 0;
    margin-top: 20px;
    text-align: left;

    > .panel-heading {
        padding: 5px 10px;
    }
}

.login {
    background-image: linear-gradient(transparent, transparent), url("data:image/svg+xml;base64,PD94bWwgdmVyc2lvbj0iMS4wIiBlbmNvZGluZz0iVVRGLTgiPz48c3ZnIHhtbG5zPSJodHRwOi8vd3d3LnczLm9yZy8yMDAwL3N2ZyIgeG1sbnM6eGxpbms9Imh0dHA6Ly93d3cudzMub3JnLzE5OTkveGxpbmsiIHdpZHRoPSIxMiIgaGVpZ2h0PSIxMy44MzciPjxkZWZzPjxsaW5lYXJHcmFkaWVudCBpZD0iZSI+PHN0b3Agb2Zmc2V0PSIwIi8+PHN0b3Agb2Zmc2V0PSIxIiBzdG9wLW9wYWNpdHk9IjAiLz48L2xpbmVhckdyYWRpZW50PjxsaW5lYXJHcmFkaWVudCBpZD0iYiI+PHN0b3Agb2Zmc2V0PSIwIiBzdG9wLWNvbG9yPSIjM2I3NGJjIi8+PHN0b3Agb2Zmc2V0PSIxIiBzdG9wLWNvbG9yPSIjMmQ1OTkwIi8+PC9saW5lYXJHcmFkaWVudD48bGluZWFyR3JhZGllbnQgaWQ9ImMiPjxzdG9wIG9mZnNldD0iMCIgc3RvcC1jb2xvcj0iI2ZmZiIvPjxzdG9wIG9mZnNldD0iMSIgc3RvcC1jb2xvcj0iI2M5YzljOSIvPjwvbGluZWFyR3JhZGllbnQ+PGxpbmVhckdyYWRpZW50IGlkPSJhIj48c3RvcCBvZmZzZXQ9IjAiLz48c3RvcCBvZmZzZXQ9IjEiIHN0b3Atb3BhY2l0eT0iMCIvPjwvbGluZWFyR3JhZGllbnQ+PGxpbmVhckdyYWRpZW50IGlkPSJkIj48c3RvcCBvZmZzZXQ9IjAiIHN0b3AtY29sb3I9IiNmNGQ5YjEiLz48c3RvcCBvZmZzZXQ9IjEiIHN0b3AtY29sb3I9IiNkZjk3MjUiLz48L2xpbmVhckdyYWRpZW50PjxyYWRpYWxHcmFkaWVudCBjeD0iMzEuMTEzIiBjeT0iMTkuMDA5IiByPSI4LjY2MiIgZng9IjMxLjExMyIgZnk9IjE5LjAwOSIgaWQ9ImYiIHhsaW5rOmhyZWY9IiNhIiBncmFkaWVudFVuaXRzPSJ1c2VyU3BhY2VPblVzZSIvPjxyYWRpYWxHcmFkaWVudCBjeD0iMjguMDkiIGN5PSIyNy4yMDMiIHI9IjEzLjU2NSIgZng9IjI4LjA5IiBmeT0iMjcuMjAzIiBpZD0iZyIgeGxpbms6aHJlZj0iI2IiIGdyYWRpZW50VW5pdHM9InVzZXJTcGFjZU9uVXNlIiBncmFkaWVudFRyYW5zZm9ybT0ibWF0cml4KDEuMjk4IDAgMCAuODg1IC04LjM1OSA0Ljk0KSIvPjxsaW5lYXJHcmFkaWVudCB4MT0iMzAuOTM2IiB5MT0iMjkuNTUzIiB4Mj0iMzAuOTM2IiB5Mj0iMzUuODAzIiBpZD0iaCIgeGxpbms6aHJlZj0iI2MiIGdyYWRpZW50VW5pdHM9InVzZXJTcGFjZU9uVXNlIi8+PHJhZGlhbEdyYWRpZW50IGN4PSIzMS4xMTMiIGN5PSIxOS4wMDkiIHI9IjguNjYyIiBmeD0iMzEuMTEzIiBmeT0iMTkuMDA5IiBpZD0iaSIgeGxpbms6aHJlZj0iI2EiIGdyYWRpZW50VW5pdHM9InVzZXJTcGFjZU9uVXNlIi8+PHJhZGlhbEdyYWRpZW50IGN4PSIyOS4zNDUiIGN5PSIxNy4wNjQiIHI9IjkuMTYyIiBmeD0iMjkuMzQ1IiBmeT0iMTcuMDY0IiBpZD0iaiIgeGxpbms6aHJlZj0iI2QiIGdyYWRpZW50VW5pdHM9InVzZXJTcGFjZU9uVXNlIiBncmFkaWVudFRyYW5zZm9ybT0ibWF0cml4KC43ODggMCAwIC43ODggNi4yMjEgMy42MTgpIi8+PGxpbmVhckdyYWRpZW50IHgxPSIyMC42NjIiIHkxPSIzNS44MTgiIHgyPSIyMi42MjciIHkyPSIzNi4yMTgiIGlkPSJrIiB4bGluazpocmVmPSIjZSIgZ3JhZGllbnRVbml0cz0idXNlclNwYWNlT25Vc2UiIGdyYWRpZW50VHJhbnNmb3JtPSJtYXRyaXgoLjk4MyAuMTgyIC0uMTgyIC45ODMgNi4yMzIgLTIuNjUxKSIvPjxsaW5lYXJHcmFkaWVudCB4MT0iMjIuNjg3IiB5MT0iMzYuMzkiIHgyPSIyMS40MDgiIHkyPSIzNS43NCIgaWQ9ImwiIHhsaW5rOmhyZWY9IiNlIiBncmFkaWVudFVuaXRzPSJ1c2VyU3BhY2VPblVzZSIgZ3JhZGllbnRUcmFuc2Zvcm09Im1hdHJpeCgtLjk3OCAuMjEgLjIxIC45NzggNTUuMTEgLTMuOTQ1KSIvPjwvZGVmcz48ZyBjb2xvcj0iIzAwMCI+PHBhdGggZD0iTTM5Ljc3NSAxOS4wMDlhOC42NjIgOC42NjIgMCAxIDEtMTcuMzI0IDAgOC42NjIgOC42NjIgMCAxIDEgMTcuMzI0IDB6IiB0cmFuc2Zvcm09Im1hdHJpeCguNjkzIDAgMCAuMzc0IC0xNS41NDggMy40ODEpIiBmaWxsPSJ1cmwoI2YpIiBmaWxsLXJ1bGU9ImV2ZW5vZGQiIG92ZXJmbG93PSJ2aXNpYmxlIi8+PHBhdGggZD0iTTQuMDQ2IDEyLjM5OGg0LjEzN2MxLjE3MiAwIDIuMzMyLS40MyAyLjc1OC0xLjY1NS40MDQtMS4xNjMuMDY5LTMuMzc4LTIuNTUxLTUuMTcxaC00Ljg5NWMtMi42MiAxLjY1NS0yLjk0NyAzLjkxNy0yLjM0NCA1LjI0LjYxNCAxLjM0NyAxLjY1NSAxLjU4NiAyLjg5NiAxLjU4NnoiIGZpbGw9InVybCgjZykiIGZpbGwtcnVsZT0iZXZlbm9kZCIgc3Ryb2tlPSIjMjA0YTg3IiBzdHJva2UtbGluZWNhcD0icm91bmQiIHN0cm9rZS1saW5lam9pbj0icm91bmQiIG92ZXJmbG93PSJ2aXNpYmxlIiBzdHJva2Utd2lkdGg9IjAuMzkiLz48cGF0aCBkPSJNNC4zMjEgNi4xOTNjMS4yNDEgMS4xMDMgMS43OTMgNS4xMDIgMS43OTMgNS4xMDJzLjU1Mi0zLjk5OSAxLjUxNy01LjE3MWwtMy4zMDkuMDY5eiIgZmlsbD0idXJsKCNoKSIgZmlsbC1ydWxlPSJldmVub2RkIiBvdmVyZmxvdz0idmlzaWJsZSIvPjxwYXRoIGQ9Ik01LjIxIDYuNjA3cy0uODM5LjY0OC0uNzY3IDEuNDI4Yy0uNzk2LS43MDItLjgxOS0yLjA0OC0uODE5LTIuMDQ4bDEuNTg2LjYyeiIgZmlsbD0iIzcyOWZjZiIgZmlsbC1ydWxlPSJldmVub2RkIiBvdmVyZmxvdz0idmlzaWJsZSIvPjxwYXRoIGQ9Ik00LjAxOCAxMS45OTJsNC4wOTItLjAwOWMxLjAyOSAwIDIuMDQ5LS4zNzcgMi40MjItMS40NTMuMzU1LTEuMDIyLS4wMzctMi45NjctMi4zMzgtNC41NDJsLTQuNDk1LS4wOTVjLTIuMzAxIDEuNDUzLTIuNzQ3IDMuNDQxLTIuMjA4IDQuNjk3LjUzOCAxLjI1NiAxLjMyNCAxLjM5MyAyLjUyNiAxLjQwMXoiIG9wYWNpdHk9Ii4yMTUiIHN0cm9rZT0iI2ZmZiIgc3Ryb2tlLWxpbmVjYXA9InJvdW5kIiBzdHJva2UtbGluZWpvaW49InJvdW5kIiBvdmVyZmxvdz0idmlzaWJsZSIgZmlsbD0ibm9uZSIgc3Ryb2tlLXdpZHRoPSIwLjM5Ii8+PHBhdGggZD0iTTYuOTQxIDYuNjA3cy44MzkuNjQ4Ljc2NyAxLjQyOGMuNzk2LS43MDIuODE5LTIuMDQ4LjgxOS0yLjA0OGwtMS41ODYuNjJ6IiBmaWxsPSIjNzI5ZmNmIiBmaWxsLXJ1bGU9ImV2ZW5vZGQiIG92ZXJmbG93PSJ2aXNpYmxlIi8+PHBhdGggZD0iTTM5Ljc3NSAxOS4wMDlhOC42NjIgOC42NjIgMCAxIDEtMTcuMzI0IDAgOC42NjIgOC42NjIgMCAxIDEgMTcuMzI0IDB6IiB0cmFuc2Zvcm09Im1hdHJpeCguMzkgMCAwIC4zOSAtNi4xMzggLTIuNDc1KSIgZmlsbD0idXJsKCNpKSIgZmlsbC1ydWxlPSJldmVub2RkIiBvdmVyZmxvdz0idmlzaWJsZSIvPjxwYXRoIGQ9Ik0zOS43NzUgMTkuMDA5YTguNjYyIDguNjYyIDAgMSAxLTE3LjMyNCAwIDguNjYyIDguNjYyIDAgMSAxIDE3LjMyNCAweiIgZmlsbD0idXJsKCNqKSIgZmlsbC1ydWxlPSJldmVub2RkIiBzdHJva2U9IiNjMTdkMTEiIHN0cm9rZS1saW5lY2FwPSJyb3VuZCIgc3Ryb2tlLWxpbmVqb2luPSJyb3VuZCIgb3ZlcmZsb3c9InZpc2libGUiIHRyYW5zZm9ybT0ibWF0cml4KC4zOSAwIDAgLjM5IC02LjA4OSAtMy44NCkiLz48cGF0aCBkPSJNMzkuNzc1IDE5LjAwOWE4LjY2MiA4LjY2MiAwIDEgMS0xNy4zMjQgMCA4LjY2MiA4LjY2MiAwIDEgMSAxNy4zMjQgMHoiIHRyYW5zZm9ybT0ibWF0cml4KC4zNDIgMCAwIC4zNDIgLTQuNTk4IC0yLjkyOSkiIG9wYWNpdHk9Ii4xOTYiIHN0cm9rZT0iI2ZmZiIgc3Ryb2tlLXdpZHRoPSIxLjE0IiBzdHJva2UtbGluZWNhcD0icm91bmQiIHN0cm9rZS1saW5lam9pbj0icm91bmQiIG92ZXJmbG93PSJ2aXNpYmxlIiBmaWxsPSJub25lIi8+PHBhdGggZD0iTTIuNDMzIDEyLjA2MmMtLjQ4Ny0uMjEzLS43MDQtLjcyNS0uNzA0LS43MjUuMzI4LTEuNTg3IDEuNDUxLTIuNzQ4IDEuNDUxLTIuNzQ4cy0uODg5IDIuNS0uNzQ2IDMuNDczeiIgb3BhY2l0eT0iLjIyOCIgZmlsbD0idXJsKCNrKSIgZmlsbC1ydWxlPSJldmVub2RkIiBvdmVyZmxvdz0idmlzaWJsZSIvPjxwYXRoIGQ9Ik05LjgwNiAxMS43MjhjLjQ4LS4yMjcuNzA0LS43ODEuNzA0LS43ODEtLjM3NC0xLjU3Ny0xLjU1MS0yLjY2OS0xLjU1MS0yLjY2OXMuOTYxIDIuNDc0Ljg0NyAzLjQ1eiIgb3BhY2l0eT0iLjIyOCIgZmlsbD0idXJsKCNsKSIgZmlsbC1ydWxlPSJldmVub2RkIiBvdmVyZmxvdz0idmlzaWJsZSIvPjwvZz48L3N2Zz4=");
    background-position: left center;
    background-repeat: no-repeat;
    line-height: 1.125em;
    margin-top: 0.5em;
    padding-left: 15px !important;
    white-space: nowrap;
}

.app-footer {
    bottom: 0;
    left: 0;
    margin-top: 30px;
    min-height: 148px;
    padding: 15px;
    position: absolute;
    width: 100%;

    hr {
        margin-bottom: 0;
    }
}

.footer-content {
    padding-top: 20px;
}

.footer-about {
    display: inline;
    max-width: calc(100% - 200px);
}

.footer-branding {
    white-space: nowrap;
}

.footer-quote {
    display: inline-block;
    font-style: italic;
    max-width: 100%;
    overflow-x: hidden;
    position: relative;
    top: 8px;
    text-overflow: ellipsis;
    white-space: nowrap;
}

.lang-dropdown .dropdown-menu {
    height: 194px;
    overflow-y: scroll;
}

.navbar-default {
    background: transparent;
}

.form-fieldset {
    margin-bottom: 15px;

    .checkbox {
        margin-bottom: 0;
    }

    &:nth-child(2) {
        margin-top: -15px;
    }
}

.form-submit {
    margin-bottom: 20px;
}

.form-row {
    > * {
        border-radius: 0;
    }

    .input-group-addon label {
        font-weight: normal;
        margin: 0;
    }

    &:first-child > *:first-child {
        border-top-left-radius: 4px;
    }
    &:first-child > *:last-child {
        border-top-right-radius: 4px;
    }
    &:last-child > *:first-child {
        border-bottom-left-radius: 4px;
    }
    // Use .form-control:last-of-type to account for
    //   typeahead DOM element at bottom of form
    &:last-child > .form-control:last-of-type {
        border-bottom-right-radius: 4px;
    }
}

.form-control[readonly],
.form-control[disabled] {
    background-color: transparent;
    cursor: not-allowed;
    opacity: 0.8;
}

.stat-list {
    margin-bottom: 20px;

    caption {
        text-align: center;
    }
}

.panel-body .stat-list:only-child {
    margin-bottom: 0;
}

.stat-list > .table td,
.stat-list > .table th {
    border: 0;
    padding-bottom: 0;
    padding-top: 0;
    white-space: normal;

    &:first-child:not(.non-label, .stat-list--footer) {
        font-weight: bold;
        text-align: right;

        &::after {
            content: ':';
        }
    }
}

.stat-list--new-group {
    padding-top: 10px !important;
}

.stat-list tr:first-child > td.stat-list--new-group {
    padding-top: 0 !important;
}

.stat-list--group {
    border-top: 0 !important;

    & > tr:first-child > td {
        border-bottom: solid 1px #eee !important;
        padding-top: 15px !important;
        text-align: center !important;
    }

    & > tr:nth-child(2) > td {
        padding-top: 5px !important;
    }
}

.color-icon {
    border-radius: 100%;
    display: inline-block;
    height: 15px;
    width: 15px;
    vertical-align: -2px;
}

.diff-pos {
    color: $diff-pos;

    &::before {
        color: $diff-pos;
        content: '+';
    }
}
.diff-neg {
    color: $diff-neg;
}
.diff-zero {
    color: $diff-zero;
}

.sort-link {
    @include prefix(user-select, none);
    cursor: pointer;

    .glyphicon {
        top: 2px;
        visibility: hidden;
    }

    .glyphicon-sort-by-alphabet,
    .glyphicon-sort-by-alphabet-alt {
        visibility: visible;
    }

    &:hover {
        .glyphicon-sort {
            visibility: visible;
        }
    }
}

.assessment-badge {
    height: 20px;
    width: 20px;
}

.rm-inline-margin {
    margin-right: -4px;
}
.rm-inline-margin-left {
    margin-left: -4px;
}

// See pages/result.html.twig for example usage
.toggle-table {
    float: left;

    .toggle-table--toggle {
        cursor: pointer;
        margin-right: 4px;
        position: relative;
    }

    tr:hover .toggle-table--toggle {
        .color-icon {
            visibility: hidden;
        }

        .glyphicon {
            display: block;
        }
    }

    tr.excluded {
        td.linked a,
        td:not(.linked) {
            opacity: 0.5;
            text-decoration: line-through;
        }

        .color-icon {
            opacity: 0.5;
        }
    }

    td .glyphicon {
        display: none;
        left: 1px;
        position: absolute;
    }
}

.toggle-table--chart {
    float: left;
    margin-left: 100px;
    margin-top: 20px;
    max-width: 500px;

    canvas {
        height: 400px;
        width: 400px;
    }
}

.basic-info-charts {
    clear: both;
    display: block;
    padding-top: 20px;
    position: relative;

    canvas:not(#sizechart-canvas) {
        max-width: 150px;
    }

    .sizechart-container {
        position:relative;
        height:200px;
        min-width:650px;
    }

    .chart-wrapper {
        display: flex;
        float: left;
        margin-right: 50px;
    }

    .chart-legend {
        align-self: center;
        margin-left: 15px;

        .color-icon {
            vertical-align: -4px;
        }
    }
}

// Don't let fonts in display titles get too big
.display-title * {
    font-size: inherit !important;
}

.error-wrapper {
    font-size: 18px;

    p {
        margin-bottom: 30px;
    }
}

.error-mascot {
    margin-right: 30px;
    max-width: 100%;
    width: 300px;
}

.times-in-utc {
    margin-top: 15px;
}

.download-dropdown {
    bottom: 5px;

    .glyphicon-download-alt {
        top: 2px;
    }
}

.multi-select {
    height: auto;

    .checkbox {
        display: inline-block;
        float: left;
        margin-top: 3px;
        width: calc(100% / 3);
    }
}

.user-group-icon {
    height: 18px;
}

a.help-icon {
    font-size: 25px;
    position: relative;
    text-decoration: none;
    top: 5px;
}

.help-text {
    cursor: help;
    text-decoration: underline dotted;
}

.reverted-edit {
    background: #fcf8e3 !important;
}

.side-to-side > div {
    display: inline-block;
    margin: 0 10px 15px 0;
    vertical-align: top;
}

.side-to-side {
    clear: both;
}

<<<<<<< HEAD
.prp-qualitytext {
    border-radius: 3px;
    padding: 0 2px;
}

.prp-quality0 {
    background-color:#ddd;
}
.prp-quality1 {
    background-color:#ffabab;
}
.prp-quality2 {
    background-color:#bbbbff;
}
.prp-quality3 {
    background-color:#ffe867;
}
.prp-quality4 {
    background-color:#90ff90;
=======
.link-loading {
    pointer-events: none;
    font-style: italic;
>>>>>>> 8ea62586
}<|MERGE_RESOLUTION|>--- conflicted
+++ resolved
@@ -741,7 +741,7 @@
     clear: both;
 }
 
-<<<<<<< HEAD
+
 .prp-qualitytext {
     border-radius: 3px;
     padding: 0 2px;
@@ -761,9 +761,9 @@
 }
 .prp-quality4 {
     background-color:#90ff90;
-=======
+}
+
 .link-loading {
     pointer-events: none;
     font-style: italic;
->>>>>>> 8ea62586
 }