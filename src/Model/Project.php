--- conflicted
+++ resolved
@@ -315,7 +315,6 @@
     }
 
     /**
-<<<<<<< HEAD
      * Get if this Wiki has the ProofreadPage extension.
      * @return bool
      */
@@ -323,7 +322,9 @@
     {
         $extensions = $this->getInstalledExtensions();
         return in_array('ProofreadPage', $extensions);
-=======
+    }
+
+    /**
      * Whether this wiki has the VisualEditor extension enabled.
      * @return bool
      */
@@ -331,7 +332,6 @@
     {
         $extensions = $this->getInstalledExtensions();
         return in_array('VisualEditor', $extensions);
->>>>>>> 8ea62586
     }
 
     /**
