--- conflicted
+++ resolved
@@ -276,7 +276,6 @@
     }
 
     /**
-<<<<<<< HEAD
      * Get if the given Project has the FlaggedRevs extensions
      * (for pending changes)
      * @return bool
@@ -285,7 +284,9 @@
     {
         $extensions = $this->getInstalledExtensions($project);
         return in_array('FlaggedRevs', $extensions);
-=======
+    }
+
+    /**
      * Whether this wiki has the VisualEditor extension enabled.
      * @return bool
      */
@@ -293,7 +294,6 @@
     {
         $extensions = $this->getInstalledExtensions();
         return in_array('VisualEditor', $extensions);
->>>>>>> 8ea62586
     }
 
     /**
