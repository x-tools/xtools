<?php

declare( strict_types = 1 );

namespace App\Model;

use App\Repository\PagesRepository;
use App\Repository\Repository;
use DateTime;

/**
 * A Pages provides statistics about the pages created by a given User.
 */
<<<<<<< HEAD
class Pages extends Model
{
    private const RESULTS_LIMIT_SINGLE_NAMESPACE = 1000;
    private const RESULTS_LIMIT_ALL_NAMESPACES = 50;

    public const REDIR_NONE = 'noredirects';
    public const REDIR_ONLY = 'onlyredirects';
    public const REDIR_ALL = 'all';
    public const DEL_NONE = 'live';
    public const DEL_ONLY = 'deleted';
    public const DEL_ALL = 'all';

    /** @var string One of the self::REDIR_ constants of this class. */
    protected string $redirects;

    /** @var string One of the self::DEL_ constants of this class. */
    protected string $deleted;

    /** @var array The list of pages including various statistics, keyed by namespace. */
    protected array $pages;

    /** @var array Number of redirects/pages that were created/deleted, broken down by namespace. */
    protected array $countsByNamespace;

    /** @var bool Whether to only get the counts */
    protected bool $countsOnly;

    /**
     * Pages constructor.
     * @param PagesRepository $repository
     * @param Project $project
     * @param User $user
     * @param string|int $namespace Namespace ID or 'all'.
     * @param string $redirects One of the Pages::REDIR_ constants.
     * @param string $deleted One of the Pages::DEL_ constants.
     * @param int|false $start Start date as Unix timestamp.
     * @param int|false $end End date as Unix timestamp.
     * @param int|false $offset Unix timestamp. Used for pagination.
     * @param bool $countsOnly Whether to only get the counts
     */
    public function __construct(
        PagesRepository $repository,
        Project $project,
        User $user,
        $namespace = 0,
        string $redirects = self::REDIR_NONE,
        string $deleted = self::DEL_ALL,
        $start = false,
        $end = false,
        $offset = false,
        $countsOnly = false
    ) {
        $this->repository = $repository;
        $this->project = $project;
        $this->user = $user;
        $this->namespace = 'all' === $namespace ? 'all' : (int)$namespace;
        $this->start = $start;
        $this->end = $end;
        $this->redirects = $redirects ?: self::REDIR_NONE;
        $this->deleted = $deleted ?: self::DEL_ALL;
        $this->offset = $offset;
        $this->countsOnly = $countsOnly;
    }

    /**
     * The redirects option associated with this Pages instance.
     * @return string
     */
    public function getRedirects(): string
    {
        return $this->redirects;
    }

    /**
     * The deleted pages option associated with this Page instance.
     * @return string
     */
    public function getDeleted(): string
    {
        return $this->deleted;
    }

    /**
     * Fetch and prepare the pages created by the user.
     * @param bool $all Whether to get *all* results. This should only be used for
     *     export options. HTTP and JSON should paginate.
     * @return array
     * @codeCoverageIgnore
     */
    public function prepareData(bool $all = false): array
    {
        $this->pages = [];

        if ($this->countsOnly) {
            return [];
        }

        foreach ($this->getNamespaces() as $ns) {
            $data = $this->fetchPagesCreated($ns, $all);
            $this->pages[$ns] = count($data) > 0
                ? $this->formatPages($data)[$ns]
                : [];
        }

        return $this->pages;
    }

    /**
     * The public function to get the list of all pages created by the user,
     * up to self::resultsPerPage(), across all namespaces.
     * @param bool $all Whether to get *all* results. This should only be used for
     *     export options. HTTP and JSON should paginate.
     * @return array
     */
    public function getResults(bool $all = false): array
    {
        if (!isset($this->pages)) {
            $this->prepareData($all);
        }
        return $this->pages;
    }

    /**
     * Return a ISO 8601 timestamp of the last result. This is used for pagination purposes.
     * @return string|null
     */
    public function getLastTimestamp(): ?string
    {
        if ($this->isMultiNamespace()) {
            // No pagination in multi-namespace view.
            return null;
        }

        $numResults = count($this->getResults()[$this->getNamespace()]);
        $timestamp = new DateTime($this->getResults()[$this->getNamespace()][$numResults - 1]['timestamp']);
        return $timestamp->format('Y-m-d\TH:i:s\Z');
    }

    /**
     * Get the total number of pages the user has created.
     * @return int
     */
    public function getNumPages(): int
    {
        $total = 0;
        foreach (array_values($this->getCounts()) as $values) {
            $total += $values['count'];
        }
        return $total;
    }

    /**
     * Get the total number of pages we're showing data for.
     * @return int
     */
    public function getNumResults(): int
    {
        $total = 0;
        foreach (array_values($this->getResults()) as $pages) {
            $total += count($pages);
        }
        return $total;
    }

    /**
     * Get the total number of pages that are currently deleted.
     * @return int
     */
    public function getNumDeleted(): int
    {
        $total = 0;
        foreach (array_values($this->getCounts()) as $values) {
            $total += $values['deleted'];
        }
        return $total;
    }

    /**
     * Get the total number of pages that are currently redirects.
     * @return int
     */
    public function getNumRedirects(): int
    {
        $total = 0;
        foreach (array_values($this->getCounts()) as $values) {
            $total += $values['redirects'];
        }
        return $total;
    }

    /**
     * Get the namespaces in which this user has created pages.
     * @return int[] The IDs.
     */
    public function getNamespaces(): array
    {
        return array_keys($this->getCounts());
    }

    /**
     * Number of namespaces being reported.
     * @return int
     */
    public function getNumNamespaces(): int
    {
        return count(array_keys($this->getCounts()));
    }

    /**
     * Are there more than one namespace in the results?
     * @return bool
     */
    public function isMultiNamespace(): bool
    {
        return $this->getNumNamespaces() > 1 || ('all' === $this->getNamespace() && 1 === $this->getNumNamespaces());
    }

    /**
     * Get the sum of all page sizes, across all specified namespaces.
     * @return int
     */
    public function getTotalPageSize(): int
    {
        return array_sum(array_column($this->getCounts(), 'total_length'));
    }

    /**
     * Get average size across all pages.
     * @return float
     */
    public function averagePageSize(): float
    {
        return $this->getTotalPageSize() / $this->getNumPages();
    }

    /**
     * Number of redirects/pages that were created/deleted, broken down by namespace.
     * @return array Namespace IDs as the keys, with values 'count', 'deleted' and 'redirects'.
     */
    public function getCounts(): array
    {
        if (isset($this->countsByNamespace)) {
            return $this->countsByNamespace;
        }

        $counts = [];

        foreach ($this->countPagesCreated() as $row) {
            $ns = (int)$row['namespace'];
            $count = (int)$row['count'];
            $totalLength = (int)$row['total_length'];
            $counts[$ns] = [
                'count' => $count,
                'total_length' => $totalLength,
                'avg_length' => round($count > 0 ? $totalLength / $count : 0, 1),
            ];
            if (self::DEL_NONE !== $this->deleted) {
                $counts[$ns]['deleted'] = (int)$row['deleted'];
            }
            if (self::REDIR_NONE !== $this->redirects) {
                $counts[$ns]['redirects'] = (int)$row['redirects'];
            }
        }

        $this->countsByNamespace = $counts;
        return $this->countsByNamespace;
    }

    /**
     * Get the number of pages the user created by assessment.
     * @return array Keys are the assessment class, values are the counts.
     */
    public function getAssessmentCounts(): array
    {
        if ($this->getNumPages() > $this->resultsPerPage()) {
            $counts = $this->repository->getAssessmentCounts(
                $this->project,
                $this->user,
                $this->namespace,
                $this->redirects
            );
        } else {
            $counts = [];
            foreach ($this->pages as $nsPages) {
                foreach ($nsPages as $page) {
                    if (!isset($counts[$page['assessment']['class'] ?? 'Unknown'])) {
                        $counts[$page['assessment']['class'] ?? 'Unknown'] = 1;
                    } else {
                        $counts[$page['assessment']['class'] ?? 'Unknown']++;
                    }
                }
            }
        }

        arsort($counts);

        return $counts;
    }

    /**
     * Number of results to show, depending on the namespace.
     * @param bool $all Whether to get *all* results. This should only be used for
     *     export options. HTTP and JSON should paginate.
     * @return int|false
     */
    public function resultsPerPage(bool $all = false)
    {
        if (true === $all) {
            return false;
        }
        if ('all' === $this->namespace) {
            return self::RESULTS_LIMIT_ALL_NAMESPACES;
        }
        return self::RESULTS_LIMIT_SINGLE_NAMESPACE;
    }

    /**
     * What columns to show in namespace totals table.
     * @return string[]
     */
    public function getSummaryColumns(): array
    {
        $order = ['namespace', 'pages', 'redirects', 'deleted', 'live', 'total-page-size', 'average-page-size'];

        $summaryColumns = ['namespace'];
        if (in_array($this->getDeleted(), [self::DEL_ALL, self::DEL_ONLY])) {
            $summaryColumns[] = 'deleted';
        }
        if (self::DEL_ALL === $this->getDeleted()) {
            $summaryColumns[] = 'live';
        }
        if (in_array($this->getRedirects(), [self::REDIR_ALL, self::REDIR_ONLY])) {
            $summaryColumns[] = 'redirects';
        }
        if (self::DEL_ONLY !== $this->getDeleted() && self::REDIR_ONLY !== $this->getRedirects()) {
            $summaryColumns[] = 'pages';
        }

        $summaryColumns[] = 'total-page-size';
        $summaryColumns[] = 'average-page-size';

        // Re-sort based on $order
        return array_values(array_filter($order, static function ($column) use ($summaryColumns) {
            return in_array($column, $summaryColumns);
        }));
    }

    /**
     * Get the deletion summary to be shown when hovering over the "Deleted" text in the UI.
     * @param int $namespace
     * @param string $pageTitle
     * @param string $offset
     * @return string|null null if no deletion summary is available.
     */
    public function getDeletionSummary(int $namespace, string $pageTitle, string $offset): ?string
    {
        $ret = $this->repository->getDeletionSummary($this->project, $namespace, $pageTitle, $offset);
        if (!$ret) {
            return null;
        }
        $timestampStr = (new DateTime($ret['log_timestamp']))->format('Y-m-d H:i');
        $summary = Edit::wikifyString($ret['comment_text'], $this->project, $this->page, true);
        $userpageUrl = $this->project->getUrlForPage("User:{$ret['actor_name']}");
        return "$timestampStr (<a target='_blank' href=\"$userpageUrl\">{$ret['actor_name']}</a>): <i>$summary</i>";
    }

    /**
     * Run the query to get pages created by the user with options.
     * This is ran independently for each namespace if $this->namespace is 'all'.
     * @param int $namespace Namespace ID.
     * @param bool $all Whether to get *all* results. This should only be used for
     *     export options. HTTP and JSON should paginate.
     * @return array
     */
    private function fetchPagesCreated(int $namespace, bool $all = false): array
    {
        return $this->repository->getPagesCreated(
            $this->project,
            $this->user,
            $namespace,
            $this->redirects,
            $this->deleted,
            $this->start,
            $this->end,
            $this->resultsPerPage($all),
            $this->offset
        );
    }

    /**
     * Run the query to get the number of pages created by the user with given options.
     * @return array
     */
    private function countPagesCreated(): array
    {
        return $this->repository->countPagesCreated(
            $this->project,
            $this->user,
            $this->namespace,
            $this->redirects,
            $this->deleted,
            $this->start,
            $this->end
        );
    }

    /**
     * Format the data, adding page titles, assessment badges,
     * and sorting by namespace and then timestamp.
     * @param array $pages As returned by self::fetchPagesCreated()
     * @return array
     */
    private function formatPages(array $pages): array
    {
        $results = [];

        foreach ($pages as $row) {
            $fullPageTitle = $row['namespace'] > 0
                ? $this->project->getNamespaces()[$row['namespace']].':'.$row['page_title']
                : $row['page_title'];
            $pageData = [
                'deleted' => 'arc' === $row['type'],
                'namespace' => $row['namespace'],
                'page_title' => $row['page_title'],
                'full_page_title' => $fullPageTitle,
                'redirect' => (bool)$row['redirect'] || (bool)$row['was_redirect'],
                'timestamp' => $row['timestamp'],
                'rev_id' => $row['rev_id'],
                'rev_length' => $row['rev_length'],
                'length' => $row['length'],
            ];

            if ($row['recreated']) {
                $pageData['recreated'] = (bool)$row['recreated'];
            } else {
                // This is always NULL for live pages, in which case 'recreated' doesn't apply.
                unset($pageData['recreated']);
            }

            if ($this->project->hasPageAssessments()) {
                $attrs = $this->project
                    ->getPageAssessments()
                    ->getClassAttrs($row['pa_class'] ?: 'Unknown');
                $pageData['assessment'] = [
                    'class' => $row['pa_class'] ?: 'Unknown',
                    'badge' => $this->project
                        ->getPageAssessments()
                        ->getBadgeURL($row['pa_class'] ?: 'Unknown'),
                    'color' => $attrs['color'],
                    'category' => $attrs['category'],
                ];
            }

            $results[$row['namespace']][] = $pageData;
        }

        return $results;
    }
=======
class Pages extends Model {
	private const RESULTS_LIMIT_SINGLE_NAMESPACE = 1000;
	private const RESULTS_LIMIT_ALL_NAMESPACES = 50;

	public const REDIR_NONE = 'noredirects';
	public const REDIR_ONLY = 'onlyredirects';
	public const REDIR_ALL = 'all';
	public const DEL_NONE = 'live';
	public const DEL_ONLY = 'deleted';
	public const DEL_ALL = 'all';

	/** @var string One of the self::REDIR_ constants of this class. */
	protected string $redirects;

	/** @var string One of the self::DEL_ constants of this class. */
	protected string $deleted;

	/** @var array The list of pages including various statistics, keyed by namespace. */
	protected array $pages;

	/** @var array Number of redirects/pages that were created/deleted, broken down by namespace. */
	protected array $countsByNamespace;

	/**
	 * Pages constructor.
	 * @param Repository|PagesRepository $repository
	 * @param Project $project
	 * @param ?User $user
	 * @param string|int $namespace Namespace ID or 'all'.
	 * @param string $redirects One of the Pages::REDIR_ constants.
	 * @param string $deleted One of the Pages::DEL_ constants.
	 * @param int|false $start Start date as Unix timestamp.
	 * @param int|false $end End date as Unix timestamp.
	 * @param int|false $offset Unix timestamp. Used for pagination.
	 */
	public function __construct(
		protected Repository|PagesRepository $repository,
		protected Project $project,
		protected ?User $user,
		string|int $namespace = 0,
		string $redirects = self::REDIR_NONE,
		string $deleted = self::DEL_ALL,
		protected int|false $start = false,
		protected int|false $end = false,
		protected int|false $offset = false
	) {
		$this->namespace = $namespace === 'all' ? 'all' : (int)$namespace;
		$this->redirects = $redirects ?: self::REDIR_NONE;
		$this->deleted = $deleted ?: self::DEL_ALL;
	}

	/**
	 * The redirects option associated with this Pages instance.
	 * @return string
	 */
	public function getRedirects(): string {
		return $this->redirects;
	}

	/**
	 * The deleted pages option associated with this Page instance.
	 * @return string
	 */
	public function getDeleted(): string {
		return $this->deleted;
	}

	/**
	 * Fetch and prepare the pages created by the user.
	 * @param bool $all Whether to get *all* results. This should only be used for
	 *     export options. HTTP and JSON should paginate.
	 * @return array
	 * @codeCoverageIgnore
	 */
	public function prepareData( bool $all = false ): array {
		$this->pages = [];

		foreach ( $this->getNamespaces() as $ns ) {
			$data = $this->fetchPagesCreated( $ns, $all );
			$this->pages[$ns] = count( $data ) > 0
				? $this->formatPages( $data )[$ns]
				: [];
		}

		return $this->pages;
	}

	/**
	 * The public function to get the list of all pages created by the user,
	 * up to self::resultsPerPage(), across all namespaces.
	 * @param bool $all Whether to get *all* results. This should only be used for
	 *     export options. HTTP and JSON should paginate.
	 * @return array
	 */
	public function getResults( bool $all = false ): array {
		if ( !isset( $this->pages ) ) {
			$this->prepareData( $all );
		}
		return $this->pages;
	}

	/**
	 * Return a ISO 8601 timestamp of the last result. This is used for pagination purposes.
	 * @return string|null
	 */
	public function getLastTimestamp(): ?string {
		if ( $this->isMultiNamespace() ) {
			// No pagination in multi-namespace view.
			return null;
		}

		$numResults = count( $this->getResults()[$this->getNamespace()] );
		$timestamp = new DateTime( $this->getResults()[$this->getNamespace()][$numResults - 1]['timestamp'] );
		return $timestamp->format( 'Y-m-d\TH:i:s\Z' );
	}

	/**
	 * Get the total number of pages the user has created.
	 * @return int
	 */
	public function getNumPages(): int {
		$total = 0;
		foreach ( array_values( $this->getCounts() ) as $values ) {
			$total += $values['count'];
		}
		return $total;
	}

	/**
	 * Get the total number of pages we're showing data for.
	 * @return int
	 */
	public function getNumResults(): int {
		$total = 0;
		foreach ( array_values( $this->getResults() ) as $pages ) {
			$total += count( $pages );
		}
		return $total;
	}

	/**
	 * Get the total number of pages that are currently deleted.
	 * @return int
	 */
	public function getNumDeleted(): int {
		$total = 0;
		foreach ( array_values( $this->getCounts() ) as $values ) {
			$total += $values['deleted'];
		}
		return $total;
	}

	/**
	 * Get the total number of pages that are currently redirects.
	 * @return int
	 */
	public function getNumRedirects(): int {
		$total = 0;
		foreach ( array_values( $this->getCounts() ) as $values ) {
			$total += $values['redirects'];
		}
		return $total;
	}

	/**
	 * Get the namespaces in which this user has created pages.
	 * @return int[] The IDs.
	 */
	public function getNamespaces(): array {
		return array_keys( $this->getCounts() );
	}

	/**
	 * Number of namespaces being reported.
	 * @return int
	 */
	public function getNumNamespaces(): int {
		return count( array_keys( $this->getCounts() ) );
	}

	/**
	 * Are there more than one namespace in the results?
	 * @return bool
	 */
	public function isMultiNamespace(): bool {
		return $this->getNumNamespaces() > 1 || ( $this->getNamespace() === 'all' && $this->getNumNamespaces() === 1 );
	}

	/**
	 * Get the sum of all page sizes, across all specified namespaces.
	 * @return int
	 */
	public function getTotalPageSize(): int {
		return array_sum( array_column( $this->getCounts(), 'total_length' ) );
	}

	/**
	 * Get average size across all pages.
	 * @return float
	 */
	public function averagePageSize(): float {
		return $this->getTotalPageSize() / $this->getNumPages();
	}

	/**
	 * Number of redirects/pages that were created/deleted, broken down by namespace.
	 * @return array Namespace IDs as the keys, with values 'count', 'deleted' and 'redirects'.
	 */
	public function getCounts(): array {
		if ( isset( $this->countsByNamespace ) ) {
			return $this->countsByNamespace;
		}

		$counts = [];

		foreach ( $this->countPagesCreated() as $row ) {
			$ns = (int)$row['namespace'];
			$count = (int)$row['count'];
			$totalLength = (int)$row['total_length'];
			$counts[$ns] = [
				'count' => $count,
				'total_length' => $totalLength,
				'avg_length' => round( $count > 0 ? $totalLength / $count : 0, 1 ),
			];
			if ( self::DEL_NONE !== $this->deleted ) {
				$counts[$ns]['deleted'] = (int)$row['deleted'];
			}
			if ( self::REDIR_NONE !== $this->redirects ) {
				$counts[$ns]['redirects'] = (int)$row['redirects'];
			}
		}

		$this->countsByNamespace = $counts;
		return $this->countsByNamespace;
	}

	/**
	 * Get the number of pages the user created by assessment.
	 * @return array Keys are the assessment class, values are the counts.
	 */
	public function getAssessmentCounts(): array {
		if ( $this->getNumPages() > $this->resultsPerPage() ) {
			$counts = $this->repository->getAssessmentCounts(
				$this->project,
				$this->user,
				$this->namespace,
				$this->redirects
			);
		} else {
			$counts = [];
			foreach ( $this->pages as $ns => $nsPages ) {
				if ( $this->project->hasPageAssessments( $ns ) ) {
					foreach ( $nsPages as $page ) {
						if ( !isset( $counts[$page['assessment']['class'] ?: 'Unknown'] ) ) {
							$counts[$page['assessment']['class'] ?: 'Unknown'] = 1;
						} else {
							$counts[$page['assessment']['class'] ?: 'Unknown']++;
						}
					}
				}
			}
		}

		arsort( $counts );

		return $counts;
	}

	/**
	 * Get the number of pages the user created by WikiProject.
	 * @return array Keys are the WikiProject name, values are the counts.
	 */
	public function getWikiprojectCounts(): array {
		if ( $this->getNumPages() > $this->resultsPerPage() ) {
			$counts = $this->repository->getWikiprojectCounts(
				$this->project,
				$this->user,
				$this->namespace,
				$this->redirects,
				$this->start,
				$this->end,
			);
		} else {
			$counts_tmp = [];
			foreach ( $this->pages as $nsPages ) {
				foreach ( $nsPages as $page ) {
					foreach ( $page['assessment']['projects'] as $project ) {
						$counts_tmp[$project] ??= 0;
						$counts_tmp[$project]++;
					}
				}
			}
			arsort( $counts_tmp );
			$counts_tmp = array_slice( $counts_tmp, 0, 10 );
			$counts = [];
			foreach ( $counts_tmp as $project => $count ) {
				$counts[] = [ "pap_project_title" => $project, "count" => $count ];
			}
		}

		return $counts;
	}

	/**
	 * Number of results to show, depending on the namespace.
	 * @param bool $all Whether to get *all* results. This should only be used for
	 *     export options. HTTP and JSON should paginate.
	 * @return int|false
	 */
	public function resultsPerPage( bool $all = false ) {
		if ( $all === true ) {
			return false;
		}
		if ( $this->namespace === 'all' ) {
			return self::RESULTS_LIMIT_ALL_NAMESPACES;
		}
		return self::RESULTS_LIMIT_SINGLE_NAMESPACE;
	}

	/**
	 * What columns to show in namespace totals table.
	 * @return string[]
	 */
	public function getSummaryColumns(): array {
		$order = [ 'namespace', 'pages', 'redirects', 'deleted', 'live', 'total-page-size', 'average-page-size' ];

		$summaryColumns = [ 'namespace' ];
		if ( in_array( $this->getDeleted(), [ self::DEL_ALL, self::DEL_ONLY ] ) ) {
			$summaryColumns[] = 'deleted';
		}
		if ( self::DEL_ALL === $this->getDeleted() ) {
			$summaryColumns[] = 'live';
		}
		if ( in_array( $this->getRedirects(), [ self::REDIR_ALL, self::REDIR_ONLY ] ) ) {
			$summaryColumns[] = 'redirects';
		}
		if ( self::DEL_ONLY !== $this->getDeleted() && self::REDIR_ONLY !== $this->getRedirects() ) {
			$summaryColumns[] = 'pages';
		}

		$summaryColumns[] = 'total-page-size';
		$summaryColumns[] = 'average-page-size';

		// Re-sort based on $order
		return array_values( array_filter( $order, static function ( $column ) use ( $summaryColumns ) {
			return in_array( $column, $summaryColumns );
		} ) );
	}

	/**
	 * Get the deletion summary to be shown when hovering over the "Deleted" text in the UI.
	 * @param int $namespace
	 * @param string $pageTitle
	 * @param string $offset
	 * @return string|null null if no deletion summary is available.
	 */
	public function getDeletionSummary( int $namespace, string $pageTitle, string $offset ): ?string {
		$ret = $this->repository->getDeletionSummary( $this->project, $namespace, $pageTitle, $offset );
		if ( !$ret ) {
			return null;
		}
		$timestampStr = ( new DateTime( $ret['log_timestamp'] ) )->format( 'Y-m-d H:i' );
		$summary = Edit::wikifyString( $ret['comment_text'], $this->project, $this->page, true );
		$userpageUrl = $this->project->getUrlForPage( "User:{$ret['actor_name']}" );
		return "$timestampStr (<a target='_blank' href=\"$userpageUrl\">{$ret['actor_name']}</a>): <i>$summary</i>";
	}

	/**
	 * Run the query to get pages created by the user with options.
	 * This is ran independently for each namespace if $this->namespace is 'all'.
	 * @param int $namespace Namespace ID.
	 * @param bool $all Whether to get *all* results. This should only be used for
	 *     export options. HTTP and JSON should paginate.
	 * @return array
	 */
	private function fetchPagesCreated( int $namespace, bool $all = false ): array {
		return $this->repository->getPagesCreated(
			$this->project,
			$this->user,
			$namespace,
			$this->redirects,
			$this->deleted,
			$this->start,
			$this->end,
			$this->resultsPerPage( $all ),
			$this->offset
		);
	}

	/**
	 * Run the query to get the number of pages created by the user with given options.
	 * @return array
	 */
	private function countPagesCreated(): array {
		return $this->repository->countPagesCreated(
			$this->project,
			$this->user,
			$this->namespace,
			$this->redirects,
			$this->deleted,
			$this->start,
			$this->end
		);
	}

	/**
	 * Format the data, adding page titles, assessment badges,
	 * and sorting by namespace and then timestamp.
	 * @param array $pages As returned by self::fetchPagesCreated()
	 * @return array
	 */
	private function formatPages( array $pages ): array {
		$results = [];

		foreach ( $pages as $row ) {
			$fullPageTitle = $row['namespace'] > 0
				? $this->project->getNamespaces()[$row['namespace']] . ':' . $row['page_title']
				: $row['page_title'];
			$pageData = [
				'deleted' => $row['type'] === 'arc',
				'namespace' => $row['namespace'],
				'page_title' => $row['page_title'],
				'full_page_title' => $fullPageTitle,
				'redirect' => (bool)$row['redirect'] || (bool)$row['was_redirect'],
				'timestamp' => $row['timestamp'],
				'rev_id' => $row['rev_id'],
				'rev_length' => $row['rev_length'],
				'length' => $row['length'],
			];

			if ( $row['recreated'] ) {
				$pageData['recreated'] = (bool)$row['recreated'];
			} else {
				// This is always NULL for live pages, in which case 'recreated' doesn't apply.
				unset( $pageData['recreated'] );
			}

			if ( $this->project->hasPageAssessments( $pageData['namespace'] ) ) {
				$attrs = $this->project
					->getPageAssessments()
					->getClassAttrs( $row['pa_class'] ?: 'Unknown' );
				$pageData['assessment'] = [
					'class' => $row['pa_class'] ?: 'Unknown',
					'badge' => $this->project
						->getPageAssessments()
						->getBadgeURL( $row['pa_class'] ?: 'Unknown' ),
					'color' => $attrs['color'],
					'category' => $attrs['category'],
					'projects' => json_decode( $row['pap_project_title'] ?? '[]' ),
				];
			}

			$results[$row['namespace']][] = $pageData;
		}

		return $results;
	}
>>>>>>> 1df27f4c
}<|MERGE_RESOLUTION|>--- conflicted
+++ resolved
@@ -11,466 +11,6 @@
 /**
  * A Pages provides statistics about the pages created by a given User.
  */
-<<<<<<< HEAD
-class Pages extends Model
-{
-    private const RESULTS_LIMIT_SINGLE_NAMESPACE = 1000;
-    private const RESULTS_LIMIT_ALL_NAMESPACES = 50;
-
-    public const REDIR_NONE = 'noredirects';
-    public const REDIR_ONLY = 'onlyredirects';
-    public const REDIR_ALL = 'all';
-    public const DEL_NONE = 'live';
-    public const DEL_ONLY = 'deleted';
-    public const DEL_ALL = 'all';
-
-    /** @var string One of the self::REDIR_ constants of this class. */
-    protected string $redirects;
-
-    /** @var string One of the self::DEL_ constants of this class. */
-    protected string $deleted;
-
-    /** @var array The list of pages including various statistics, keyed by namespace. */
-    protected array $pages;
-
-    /** @var array Number of redirects/pages that were created/deleted, broken down by namespace. */
-    protected array $countsByNamespace;
-
-    /** @var bool Whether to only get the counts */
-    protected bool $countsOnly;
-
-    /**
-     * Pages constructor.
-     * @param PagesRepository $repository
-     * @param Project $project
-     * @param User $user
-     * @param string|int $namespace Namespace ID or 'all'.
-     * @param string $redirects One of the Pages::REDIR_ constants.
-     * @param string $deleted One of the Pages::DEL_ constants.
-     * @param int|false $start Start date as Unix timestamp.
-     * @param int|false $end End date as Unix timestamp.
-     * @param int|false $offset Unix timestamp. Used for pagination.
-     * @param bool $countsOnly Whether to only get the counts
-     */
-    public function __construct(
-        PagesRepository $repository,
-        Project $project,
-        User $user,
-        $namespace = 0,
-        string $redirects = self::REDIR_NONE,
-        string $deleted = self::DEL_ALL,
-        $start = false,
-        $end = false,
-        $offset = false,
-        $countsOnly = false
-    ) {
-        $this->repository = $repository;
-        $this->project = $project;
-        $this->user = $user;
-        $this->namespace = 'all' === $namespace ? 'all' : (int)$namespace;
-        $this->start = $start;
-        $this->end = $end;
-        $this->redirects = $redirects ?: self::REDIR_NONE;
-        $this->deleted = $deleted ?: self::DEL_ALL;
-        $this->offset = $offset;
-        $this->countsOnly = $countsOnly;
-    }
-
-    /**
-     * The redirects option associated with this Pages instance.
-     * @return string
-     */
-    public function getRedirects(): string
-    {
-        return $this->redirects;
-    }
-
-    /**
-     * The deleted pages option associated with this Page instance.
-     * @return string
-     */
-    public function getDeleted(): string
-    {
-        return $this->deleted;
-    }
-
-    /**
-     * Fetch and prepare the pages created by the user.
-     * @param bool $all Whether to get *all* results. This should only be used for
-     *     export options. HTTP and JSON should paginate.
-     * @return array
-     * @codeCoverageIgnore
-     */
-    public function prepareData(bool $all = false): array
-    {
-        $this->pages = [];
-
-        if ($this->countsOnly) {
-            return [];
-        }
-
-        foreach ($this->getNamespaces() as $ns) {
-            $data = $this->fetchPagesCreated($ns, $all);
-            $this->pages[$ns] = count($data) > 0
-                ? $this->formatPages($data)[$ns]
-                : [];
-        }
-
-        return $this->pages;
-    }
-
-    /**
-     * The public function to get the list of all pages created by the user,
-     * up to self::resultsPerPage(), across all namespaces.
-     * @param bool $all Whether to get *all* results. This should only be used for
-     *     export options. HTTP and JSON should paginate.
-     * @return array
-     */
-    public function getResults(bool $all = false): array
-    {
-        if (!isset($this->pages)) {
-            $this->prepareData($all);
-        }
-        return $this->pages;
-    }
-
-    /**
-     * Return a ISO 8601 timestamp of the last result. This is used for pagination purposes.
-     * @return string|null
-     */
-    public function getLastTimestamp(): ?string
-    {
-        if ($this->isMultiNamespace()) {
-            // No pagination in multi-namespace view.
-            return null;
-        }
-
-        $numResults = count($this->getResults()[$this->getNamespace()]);
-        $timestamp = new DateTime($this->getResults()[$this->getNamespace()][$numResults - 1]['timestamp']);
-        return $timestamp->format('Y-m-d\TH:i:s\Z');
-    }
-
-    /**
-     * Get the total number of pages the user has created.
-     * @return int
-     */
-    public function getNumPages(): int
-    {
-        $total = 0;
-        foreach (array_values($this->getCounts()) as $values) {
-            $total += $values['count'];
-        }
-        return $total;
-    }
-
-    /**
-     * Get the total number of pages we're showing data for.
-     * @return int
-     */
-    public function getNumResults(): int
-    {
-        $total = 0;
-        foreach (array_values($this->getResults()) as $pages) {
-            $total += count($pages);
-        }
-        return $total;
-    }
-
-    /**
-     * Get the total number of pages that are currently deleted.
-     * @return int
-     */
-    public function getNumDeleted(): int
-    {
-        $total = 0;
-        foreach (array_values($this->getCounts()) as $values) {
-            $total += $values['deleted'];
-        }
-        return $total;
-    }
-
-    /**
-     * Get the total number of pages that are currently redirects.
-     * @return int
-     */
-    public function getNumRedirects(): int
-    {
-        $total = 0;
-        foreach (array_values($this->getCounts()) as $values) {
-            $total += $values['redirects'];
-        }
-        return $total;
-    }
-
-    /**
-     * Get the namespaces in which this user has created pages.
-     * @return int[] The IDs.
-     */
-    public function getNamespaces(): array
-    {
-        return array_keys($this->getCounts());
-    }
-
-    /**
-     * Number of namespaces being reported.
-     * @return int
-     */
-    public function getNumNamespaces(): int
-    {
-        return count(array_keys($this->getCounts()));
-    }
-
-    /**
-     * Are there more than one namespace in the results?
-     * @return bool
-     */
-    public function isMultiNamespace(): bool
-    {
-        return $this->getNumNamespaces() > 1 || ('all' === $this->getNamespace() && 1 === $this->getNumNamespaces());
-    }
-
-    /**
-     * Get the sum of all page sizes, across all specified namespaces.
-     * @return int
-     */
-    public function getTotalPageSize(): int
-    {
-        return array_sum(array_column($this->getCounts(), 'total_length'));
-    }
-
-    /**
-     * Get average size across all pages.
-     * @return float
-     */
-    public function averagePageSize(): float
-    {
-        return $this->getTotalPageSize() / $this->getNumPages();
-    }
-
-    /**
-     * Number of redirects/pages that were created/deleted, broken down by namespace.
-     * @return array Namespace IDs as the keys, with values 'count', 'deleted' and 'redirects'.
-     */
-    public function getCounts(): array
-    {
-        if (isset($this->countsByNamespace)) {
-            return $this->countsByNamespace;
-        }
-
-        $counts = [];
-
-        foreach ($this->countPagesCreated() as $row) {
-            $ns = (int)$row['namespace'];
-            $count = (int)$row['count'];
-            $totalLength = (int)$row['total_length'];
-            $counts[$ns] = [
-                'count' => $count,
-                'total_length' => $totalLength,
-                'avg_length' => round($count > 0 ? $totalLength / $count : 0, 1),
-            ];
-            if (self::DEL_NONE !== $this->deleted) {
-                $counts[$ns]['deleted'] = (int)$row['deleted'];
-            }
-            if (self::REDIR_NONE !== $this->redirects) {
-                $counts[$ns]['redirects'] = (int)$row['redirects'];
-            }
-        }
-
-        $this->countsByNamespace = $counts;
-        return $this->countsByNamespace;
-    }
-
-    /**
-     * Get the number of pages the user created by assessment.
-     * @return array Keys are the assessment class, values are the counts.
-     */
-    public function getAssessmentCounts(): array
-    {
-        if ($this->getNumPages() > $this->resultsPerPage()) {
-            $counts = $this->repository->getAssessmentCounts(
-                $this->project,
-                $this->user,
-                $this->namespace,
-                $this->redirects
-            );
-        } else {
-            $counts = [];
-            foreach ($this->pages as $nsPages) {
-                foreach ($nsPages as $page) {
-                    if (!isset($counts[$page['assessment']['class'] ?? 'Unknown'])) {
-                        $counts[$page['assessment']['class'] ?? 'Unknown'] = 1;
-                    } else {
-                        $counts[$page['assessment']['class'] ?? 'Unknown']++;
-                    }
-                }
-            }
-        }
-
-        arsort($counts);
-
-        return $counts;
-    }
-
-    /**
-     * Number of results to show, depending on the namespace.
-     * @param bool $all Whether to get *all* results. This should only be used for
-     *     export options. HTTP and JSON should paginate.
-     * @return int|false
-     */
-    public function resultsPerPage(bool $all = false)
-    {
-        if (true === $all) {
-            return false;
-        }
-        if ('all' === $this->namespace) {
-            return self::RESULTS_LIMIT_ALL_NAMESPACES;
-        }
-        return self::RESULTS_LIMIT_SINGLE_NAMESPACE;
-    }
-
-    /**
-     * What columns to show in namespace totals table.
-     * @return string[]
-     */
-    public function getSummaryColumns(): array
-    {
-        $order = ['namespace', 'pages', 'redirects', 'deleted', 'live', 'total-page-size', 'average-page-size'];
-
-        $summaryColumns = ['namespace'];
-        if (in_array($this->getDeleted(), [self::DEL_ALL, self::DEL_ONLY])) {
-            $summaryColumns[] = 'deleted';
-        }
-        if (self::DEL_ALL === $this->getDeleted()) {
-            $summaryColumns[] = 'live';
-        }
-        if (in_array($this->getRedirects(), [self::REDIR_ALL, self::REDIR_ONLY])) {
-            $summaryColumns[] = 'redirects';
-        }
-        if (self::DEL_ONLY !== $this->getDeleted() && self::REDIR_ONLY !== $this->getRedirects()) {
-            $summaryColumns[] = 'pages';
-        }
-
-        $summaryColumns[] = 'total-page-size';
-        $summaryColumns[] = 'average-page-size';
-
-        // Re-sort based on $order
-        return array_values(array_filter($order, static function ($column) use ($summaryColumns) {
-            return in_array($column, $summaryColumns);
-        }));
-    }
-
-    /**
-     * Get the deletion summary to be shown when hovering over the "Deleted" text in the UI.
-     * @param int $namespace
-     * @param string $pageTitle
-     * @param string $offset
-     * @return string|null null if no deletion summary is available.
-     */
-    public function getDeletionSummary(int $namespace, string $pageTitle, string $offset): ?string
-    {
-        $ret = $this->repository->getDeletionSummary($this->project, $namespace, $pageTitle, $offset);
-        if (!$ret) {
-            return null;
-        }
-        $timestampStr = (new DateTime($ret['log_timestamp']))->format('Y-m-d H:i');
-        $summary = Edit::wikifyString($ret['comment_text'], $this->project, $this->page, true);
-        $userpageUrl = $this->project->getUrlForPage("User:{$ret['actor_name']}");
-        return "$timestampStr (<a target='_blank' href=\"$userpageUrl\">{$ret['actor_name']}</a>): <i>$summary</i>";
-    }
-
-    /**
-     * Run the query to get pages created by the user with options.
-     * This is ran independently for each namespace if $this->namespace is 'all'.
-     * @param int $namespace Namespace ID.
-     * @param bool $all Whether to get *all* results. This should only be used for
-     *     export options. HTTP and JSON should paginate.
-     * @return array
-     */
-    private function fetchPagesCreated(int $namespace, bool $all = false): array
-    {
-        return $this->repository->getPagesCreated(
-            $this->project,
-            $this->user,
-            $namespace,
-            $this->redirects,
-            $this->deleted,
-            $this->start,
-            $this->end,
-            $this->resultsPerPage($all),
-            $this->offset
-        );
-    }
-
-    /**
-     * Run the query to get the number of pages created by the user with given options.
-     * @return array
-     */
-    private function countPagesCreated(): array
-    {
-        return $this->repository->countPagesCreated(
-            $this->project,
-            $this->user,
-            $this->namespace,
-            $this->redirects,
-            $this->deleted,
-            $this->start,
-            $this->end
-        );
-    }
-
-    /**
-     * Format the data, adding page titles, assessment badges,
-     * and sorting by namespace and then timestamp.
-     * @param array $pages As returned by self::fetchPagesCreated()
-     * @return array
-     */
-    private function formatPages(array $pages): array
-    {
-        $results = [];
-
-        foreach ($pages as $row) {
-            $fullPageTitle = $row['namespace'] > 0
-                ? $this->project->getNamespaces()[$row['namespace']].':'.$row['page_title']
-                : $row['page_title'];
-            $pageData = [
-                'deleted' => 'arc' === $row['type'],
-                'namespace' => $row['namespace'],
-                'page_title' => $row['page_title'],
-                'full_page_title' => $fullPageTitle,
-                'redirect' => (bool)$row['redirect'] || (bool)$row['was_redirect'],
-                'timestamp' => $row['timestamp'],
-                'rev_id' => $row['rev_id'],
-                'rev_length' => $row['rev_length'],
-                'length' => $row['length'],
-            ];
-
-            if ($row['recreated']) {
-                $pageData['recreated'] = (bool)$row['recreated'];
-            } else {
-                // This is always NULL for live pages, in which case 'recreated' doesn't apply.
-                unset($pageData['recreated']);
-            }
-
-            if ($this->project->hasPageAssessments()) {
-                $attrs = $this->project
-                    ->getPageAssessments()
-                    ->getClassAttrs($row['pa_class'] ?: 'Unknown');
-                $pageData['assessment'] = [
-                    'class' => $row['pa_class'] ?: 'Unknown',
-                    'badge' => $this->project
-                        ->getPageAssessments()
-                        ->getBadgeURL($row['pa_class'] ?: 'Unknown'),
-                    'color' => $attrs['color'],
-                    'category' => $attrs['category'],
-                ];
-            }
-
-            $results[$row['namespace']][] = $pageData;
-        }
-
-        return $results;
-    }
-=======
 class Pages extends Model {
 	private const RESULTS_LIMIT_SINGLE_NAMESPACE = 1000;
 	private const RESULTS_LIMIT_ALL_NAMESPACES = 50;
@@ -493,6 +33,9 @@
 
 	/** @var array Number of redirects/pages that were created/deleted, broken down by namespace. */
 	protected array $countsByNamespace;
+  
+  /** @var bool Whether to only get the counts */
+	protected bool $countsOnly;
 
 	/**
 	 * Pages constructor.
@@ -505,6 +48,7 @@
 	 * @param int|false $start Start date as Unix timestamp.
 	 * @param int|false $end End date as Unix timestamp.
 	 * @param int|false $offset Unix timestamp. Used for pagination.
+   * @param bool $countsOnly Whether to only get the counts
 	 */
 	public function __construct(
 		protected Repository|PagesRepository $repository,
@@ -515,7 +59,8 @@
 		string $deleted = self::DEL_ALL,
 		protected int|false $start = false,
 		protected int|false $end = false,
-		protected int|false $offset = false
+		protected int|false $offset = false,
+    protected bool $countsOnly = false,
 	) {
 		$this->namespace = $namespace === 'all' ? 'all' : (int)$namespace;
 		$this->redirects = $redirects ?: self::REDIR_NONE;
@@ -547,6 +92,10 @@
 	 */
 	public function prepareData( bool $all = false ): array {
 		$this->pages = [];
+
+		if ($this->countsOnly) {
+			return [];
+		}
 
 		foreach ( $this->getNamespaces() as $ns ) {
 			$data = $this->fetchPagesCreated( $ns, $all );
@@ -928,5 +477,4 @@
 
 		return $results;
 	}
->>>>>>> 1df27f4c
 }