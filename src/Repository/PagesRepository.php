<?php

declare(strict_types = 1);

namespace App\Repository;

use App\Model\Pages;
use App\Model\Project;
use App\Model\User;

/**
 * An PagesRepository is responsible for retrieving information from the
 * databases for the Pages Created tool. It does not do any post-processing
 * of that data.
 * @codeCoverageIgnore
 */
class PagesRepository extends UserRepository
{
    /**
     * Count the number of pages created by a user.
     * @param Project $project
     * @param User $user
     * @param string|int $namespace Namespace ID or 'all'.
     * @param string $redirects One of the Pages::REDIR_ constants.
     * @param string $deleted One of the Pages::DEL_ constants.
     * @param int|false $start Start date as Unix timestamp.
     * @param int|false $end End date as Unix timestamp.
     * @return string[] Result of query, see below. Includes live and deleted pages.
     */
    public function countPagesCreated(
        Project $project,
        User $user,
        $namespace,
        string $redirects,
        string $deleted,
        $start = false,
        $end = false
    ): array {
        $cacheKey = $this->getCacheKey(func_get_args(), 'num_user_pages_created');
        if ($this->cache->hasItem($cacheKey)) {
            return $this->cache->getItem($cacheKey)->get();
        }

        $conditions = [
            'paSelects' => '',
            'paSelectsArchive' => '',
            'revPageGroupBy' => 'GROUP BY rev_page',
        ];
        $conditions = array_merge(
            $conditions,
            $this->getNamespaceRedirectAndDeletedPagesConditions($namespace, $redirects),
            $this->getUserConditions('' !== $start.$end)
        );

        $wasRedirect = $this->getWasRedirectClause($redirects, $deleted);
        $summation = Pages::DEL_NONE !== $deleted ? 'redirect OR was_redirect' : 'redirect';

        $sql = "SELECT `namespace`,
                    COUNT(page_title) AS `count`,
                    SUM(IF(type = 'arc', 1, 0)) AS `deleted`,
                    SUM($summation) AS `redirects`,
                    SUM(rev_length) AS `total_length`
                FROM (" .
            $this->getPagesCreatedInnerSql($project, $conditions, $deleted, $start, $end, false, true)."
                ) a ".
                $wasRedirect .
                "GROUP BY `namespace`";

        $result = $this->executeQuery($sql, $project, $user, $namespace)
            ->fetchAllAssociative();

        // Cache and return.
        return $this->setCache($cacheKey, $result);
    }

    /**
     * Get pages created by a user.
     * @param Project $project
     * @param User $user
     * @param string|int $namespace Namespace ID or 'all'.
     * @param string $redirects One of the Pages::REDIR_ constants.
     * @param string $deleted One of the Pages::DEL_ constants.
     * @param int|false $start Start date as Unix timestamp.
     * @param int|false $end End date as Unix timestamp.
     * @param int|null $limit Number of results to return, or blank to return all.
     * @param false|int $offset Unix timestamp. Used for pagination.
     * @return string[] Result of query, see below. Includes live and deleted pages.
     */
    public function getPagesCreated(
        Project $project,
        User $user,
        $namespace,
        string $redirects,
        string $deleted,
        $start = false,
        $end = false,
        ?int $limit = 1000,
        $offset = false
    ): array {
        $cacheKey = $this->getCacheKey(func_get_args(), 'user_pages_created');
        if ($this->cache->hasItem($cacheKey)) {
            return $this->cache->getItem($cacheKey)->get();
        }

        // always group by rev_page, to address merges where 2 revisions with rev_parent_id=0
        $conditions = [
            'paSelects' => '',
            'paSelectsArchive' => '',
            'revPageGroupBy' => 'GROUP BY rev_page',
        ];

        $conditions = array_merge(
            $conditions,
            $this->getNamespaceRedirectAndDeletedPagesConditions($namespace, $redirects),
            $this->getUserConditions('' !== $start.$end)
        );

        $hasPageAssessments = $this->isWMF && $project->hasPageAssessments($namespace);
        if ($hasPageAssessments) {
            $pageAssessmentsTable = $project->getTableName('page_assessments');
<<<<<<< HEAD
            $paProjectsTable = $project->getTableName('page_assessments_projects');
            $conditions['paSelects'] = ",
                (SELECT pa_class
                    FROM $pageAssessmentsTable
                    WHERE rev_page = pa_page_id
                    AND pa_class != ''
                    LIMIT 1
                ) AS pa_class,
                (SELECT JSON_ARRAYAGG(pap_project_title)
                    FROM $pageAssessmentsTable
                    JOIN $paProjectsTable
                    ON pa_project_id = pap_project_id
                    WHERE pa_page_id = page_id
                ) AS pap_project_title";
            $conditions['paSelectsArchive'] = ', NULL AS pa_class, NULL as pap_project_title';
            $conditions['revPageGroupBy'] = 'GROUP BY rev_page';
=======
            $conditions['paSelects'] = ", (SELECT pa_class
                        FROM $pageAssessmentsTable
                        WHERE rev_page = pa_page_id
                        AND pa_class != ''
                        LIMIT 1
                    ) AS pa_class";
            $conditions['paSelectsArchive'] = ', NULL AS pa_class';
>>>>>>> ca1abc74
        }

        $wasRedirect = $this->getWasRedirectClause($redirects, $deleted);

        $sql = "SELECT * FROM (".
            $this->getPagesCreatedInnerSql($project, $conditions, $deleted, $start, $end, $offset)."
                ) a ".
                $wasRedirect .
                "ORDER BY `timestamp` DESC
                ".(!empty($limit) ? "LIMIT $limit" : '');

        $result = $this->executeQuery($sql, $project, $user, $namespace)
            ->fetchAllAssociative();

        // Cache and return.
        return $this->setCache($cacheKey, $result);
    }

    private function getWasRedirectClause(string $redirects, string $deleted): string
    {
        if (Pages::REDIR_NONE === $redirects) {
            return "WHERE was_redirect IS NULL ";
        } elseif (Pages::REDIR_ONLY === $redirects && Pages::DEL_ONLY === $deleted) {
            return "WHERE was_redirect = 1 ";
        } elseif (Pages::REDIR_ONLY === $redirects && Pages::DEL_ALL === $deleted) {
            return "WHERE was_redirect = 1 OR redirect = 1 ";
        }
        return '';
    }

    /**
     * Get SQL fragments for the namespace and redirects,
     * to be used in self::getPagesCreatedInnerSql().
     * @param string|int $namespace Namespace ID or 'all'.
     * @param string $redirects One of the Pages::REDIR_ constants.
     * @return string[] With keys 'namespaceRev', 'namespaceArc' and 'redirects'
     */
    private function getNamespaceRedirectAndDeletedPagesConditions($namespace, string $redirects): array
    {
        $conditions = [
            'namespaceArc' => '',
            'namespaceRev' => '',
            'redirects' => '',
        ];

        if ('all' !== $namespace) {
            $conditions['namespaceRev'] = " AND page_namespace = '".intval($namespace)."' ";
            $conditions['namespaceArc'] = " AND ar_namespace = '".intval($namespace)."' ";
        }

        if (Pages::REDIR_ONLY == $redirects) {
            $conditions['redirects'] = " AND page_is_redirect = '1' ";
        } elseif (Pages::REDIR_NONE == $redirects) {
            $conditions['redirects'] = " AND page_is_redirect = '0' ";
        }

        return $conditions;
    }

    /**
     * Inner SQL for getting or counting pages created by the user.
     * @param Project $project
     * @param string[] $conditions Conditions for the SQL, must include 'paSelects',
     *     'paSelectsArchive', 'whereRev', 'whereArc', 'namespaceRev', 'namespaceArc',
     *     'redirects' and 'revPageGroupBy'.
     * @param string $deleted One of the Pages::DEL_ constants.
     * @param int|false $start Start date as Unix timestamp.
     * @param int|false $end End date as Unix timestamp.
     * @param int|false $offset Unix timestamp, used for pagination.
     * @param bool $count Omit unneeded columns from the SELECT clause.
     * @return string Raw SQL.
     */
    private function getPagesCreatedInnerSql(
        Project $project,
        array $conditions,
        string $deleted,
        $start,
        $end,
        $offset = false,
        bool $count = false
    ): string {
        $pageTable = $project->getTableName('page');
        $revisionTable = $project->getTableName('revision');
        $archiveTable = $project->getTableName('archive');
        $logTable = $project->getTableName('logging', 'logindex');

        // Only SELECT things that are needed, based on whether or not we're doing a COUNT.
        $revSelects = "DISTINCT page_namespace AS `namespace`, 'rev' AS `type`, page_title, "
            . "page_is_redirect AS `redirect`, rev_len AS `rev_length`";
        if (!$count) {
            $revSelects .= ", page_len AS `length`, rev_timestamp AS `timestamp`, "
                . "rev_id, NULL AS `recreated` ";
        }

        $revDateConditions = $this->getDateConditions($start, $end, $offset);
        $arDateConditions = $this->getDateConditions($start, $end, $offset, '', 'ar_timestamp');

        $tagTable = $project->getTableName('change_tag');
        $tagDefTable = $project->getTableName('change_tag_def');

        $revisionsSelect = "
            SELECT $revSelects ".$conditions['paSelects'].",
                NULL AS was_redirect
            FROM $pageTable
            JOIN $revisionTable ON page_id = rev_page
            WHERE ".$conditions['whereRev']."
                AND rev_parent_id = '0'".
                $conditions['namespaceRev'].
                $conditions['redirects'].
                $revDateConditions.
            $conditions['revPageGroupBy'];

        // Only SELECT things that are needed, based on whether or not we're doing a COUNT.
        $arSelects = "ar_namespace AS `namespace`, 'arc' AS `type`, ar_title AS `page_title`, "
            . "'0' AS `redirect`, ar_len AS `rev_length`";
        if (!$count) {
            $arSelects .= ", NULL AS `length`, MIN(ar_timestamp) AS `timestamp`, ".
                "ar_rev_id AS `rev_id`, EXISTS(
                    SELECT 1 FROM $pageTable
                    WHERE page_namespace = ar_namespace
                    AND page_title = ar_title
                ) AS `recreated`";
        }

        $archiveSelect = "
            SELECT $arSelects ".$conditions['paSelectsArchive'].",
                (
                    SELECT 1
                    FROM $tagTable
                    WHERE ct_rev_id = ar_rev_id
                    AND ct_tag_id = (
                        SELECT ctd_id
                        FROM $tagDefTable
                        WHERE ctd_name = 'mw-new-redirect'
                    )
                    LIMIT 1
                ) AS `was_redirect`
            FROM $archiveTable
            LEFT JOIN $logTable ON log_namespace = ar_namespace AND log_title = ar_title
                AND log_actor = ar_actor AND (log_action = 'move' OR log_action = 'move_redir')
                AND log_type = 'move'
            WHERE ".$conditions['whereArc']."
                AND ar_parent_id = '0' ".
                $conditions['namespaceArc']."
                AND log_action IS NULL
                $arDateConditions
            GROUP BY ar_namespace, ar_title";

        if ('live' === $deleted) {
            return $revisionsSelect;
        } elseif ('deleted' === $deleted) {
            return $archiveSelect;
        }

        return "($revisionsSelect) UNION ($archiveSelect)";
    }

    /**
     * Get the number of pages the user created by assessment.
     * @param Project $project
     * @param User $user
     * @param int|string $namespace
     * @param string $redirects One of the Pages::REDIR_ constants.
     * @param int|false $start Start date as Unix timestamp.
     * @param int|false $end End date as Unix timestamp.
     * @return array Keys are the assessment class, values are the counts.
     */
    public function getAssessmentCounts(
        Project $project,
        User $user,
        $namespace,
        string $redirects,
        $start = false,
        $end = false
    ): array {
        $cacheKey = $this->getCacheKey(func_get_args(), 'user_pages_created_assessments');
        if ($this->cache->hasItem($cacheKey)) {
            return $this->cache->getItem($cacheKey)->get();
        }

        $pageTable = $project->getTableName('page');
        $revisionTable = $project->getTableName('revision');
        $pageAssessmentsTable = $project->getTableName('page_assessments');

        $conditions = array_merge(
            $this->getNamespaceRedirectAndDeletedPagesConditions($namespace, $redirects),
            $this->getUserConditions('' !== $start.$end)
        );
        $revDateConditions = $this->getDateConditions($start, $end);

        $paNamespaces = $project->getPageAssessments()::SUPPORTED_NAMESPACES;
        $paNamespaces = '(' . implode(',', array_map('strval', $paNamespaces)) . ')';

        $sql = "SELECT pa_class AS `class`, COUNT(page_id) AS `count` FROM (
                    SELECT page_id,
                    (SELECT pa_class
                        FROM $pageAssessmentsTable
                        WHERE rev_page = pa_page_id
                        AND pa_class != ''
                        LIMIT 1
                    ) AS pa_class
                    FROM $pageTable
                    JOIN $revisionTable ON page_id = rev_page
                    WHERE ".$conditions['whereRev']."
                    AND rev_parent_id = '0'
                    AND (page_namespace in $paNamespaces)".
                    $conditions['namespaceRev'].
                    $conditions['redirects'].
                    $revDateConditions."
                    GROUP BY page_id
                ) a
                GROUP BY pa_class";

        $resultQuery = $this->executeQuery($sql, $project, $user, $namespace);

        $assessments = [];
        while ($result = $resultQuery->fetchAssociative()) {
            $class = '' == $result['class'] ? '' : $result['class'];
            $assessments[$class] = $result['count'];
        }

        // Cache and return.
        return $this->setCache($cacheKey, $assessments);
    }

    /**
     * Get the number of pages the user created by WikiProject.
     * Max 10 projects.
     * @param Project $project
     * @param User $user
     * @param int|string $namespace
     * @param string $redirects One of the Pages::REDIR_ constants.
     * @param int|false $start Start date as Unix timestamp.
     * @param int|false $end End date as Unix timestamp.
     * @return array Keys are the WikiProject names, values are the counts.
     */
    public function getWikiprojectCounts(
        Project $project,
        User $user,
        $namespace,
        string $redirects,
        $start = false,
        $end = false
    ): array {
        $cacheKey = $this->getCacheKey(func_get_args(), 'user_pages_created_wikiprojects');
        if ($this->cache->hasItem($cacheKey)) {
            return $this->cache->getItem($cacheKey)->get();
        }

        $pageTable = $project->getTableName('page');
        $revisionTable = $project->getTableName('revision');
        $pageAssessmentsTable = $project->getTableName('page_assessments');
        $paProjectsTable = $project->getTableName('page_assessments_projects');

        $conditions = array_merge(
            $this->getNamespaceRedirectAndDeletedPagesConditions($namespace, $redirects),
            $this->getUserConditions('' !== $start.$end)
        );
        $revDateConditions = $this->getDateConditions($start, $end);

        $sql = "SELECT pap_project_title,count(pap_project_title) as `count`
                FROM $pageTable
                LEFT JOIN $revisionTable ON page_id = rev_page
                JOIN $pageAssessmentsTable ON page_id = pa_page_id
                JOIN $paProjectsTable ON pa_project_id = pap_project_id
                WHERE ".$conditions['whereRev']."
                    AND rev_parent_id = '0'".
                    $conditions['namespaceRev'].
                    $conditions['redirects'].
                    $revDateConditions."
                GROUP BY pap_project_title
                ORDER BY `count` DESC
                LIMIT 10";

        $totals = $this->executeQuery($sql, $project, $user, $namespace)
            ->fetchAllAssociative();

        // Cache and return.
        return $this->setCache($cacheKey, $totals);
    }

    /**
     * Fetch the closest 'delete' event as of the time of the given $offset.
     *
     * @param Project $project
     * @param int $namespace
     * @param string $pageTitle
     * @param string $offset
     * @return array
     */
    public function getDeletionSummary(Project $project, int $namespace, string $pageTitle, string $offset): array
    {
        $actorTable = $project->getTableName('actor');
        $commentTable = $project->getTableName('comment');
        $loggingTable = $project->getTableName('logging', 'logindex');
        $sql = "SELECT actor_name, comment_text, log_timestamp
                FROM $loggingTable
                JOIN $actorTable ON actor_id = log_actor
                JOIN $commentTable ON comment_id = log_comment_id
                WHERE log_namespace = $namespace
                AND log_title = :pageTitle
                AND log_timestamp >= $offset
                AND log_type = 'delete'
                AND log_action IN ('delete', 'delete_redir', 'delete_redir2')
                LIMIT 1";
        $ret = $this->executeProjectsQuery($project, $sql, [
            'pageTitle' => str_replace(' ', '_', $pageTitle),
        ])->fetchAssociative();
        return $ret ?: [];
    }
}<|MERGE_RESOLUTION|>--- conflicted
+++ resolved
@@ -118,7 +118,6 @@
         $hasPageAssessments = $this->isWMF && $project->hasPageAssessments($namespace);
         if ($hasPageAssessments) {
             $pageAssessmentsTable = $project->getTableName('page_assessments');
-<<<<<<< HEAD
             $paProjectsTable = $project->getTableName('page_assessments_projects');
             $conditions['paSelects'] = ",
                 (SELECT pa_class
@@ -135,15 +134,6 @@
                 ) AS pap_project_title";
             $conditions['paSelectsArchive'] = ', NULL AS pa_class, NULL as pap_project_title';
             $conditions['revPageGroupBy'] = 'GROUP BY rev_page';
-=======
-            $conditions['paSelects'] = ", (SELECT pa_class
-                        FROM $pageAssessmentsTable
-                        WHERE rev_page = pa_page_id
-                        AND pa_class != ''
-                        LIMIT 1
-                    ) AS pa_class";
-            $conditions['paSelectsArchive'] = ', NULL AS pa_class';
->>>>>>> ca1abc74
         }
 
         $wasRedirect = $this->getWasRedirectClause($redirects, $deleted);
