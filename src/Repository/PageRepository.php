<?php

declare(strict_types = 1);

namespace App\Repository;

use App\Exception\BadGatewayException;
use App\Model\Page;
use App\Model\Project;
use App\Model\User;
use DateTime;
use Doctrine\DBAL\Driver\ResultStatement;
use GuzzleHttp\Exception\ClientException;
use GuzzleHttp\Exception\ConnectException;
use GuzzleHttp\Exception\ServerException;
use GuzzleHttp\RequestOptions;
use Symfony\Component\HttpFoundation\Response;

/**
 * A PageRepository fetches data about Pages, either singularly or for multiple.
 * Despite the name, this does not have a direct correlation with the Pages tool.
 * @codeCoverageIgnore
 */
class PageRepository extends Repository
{
    /**
     * Get metadata about a single page from the API.
     * @param Project $project The project to which the page belongs.
     * @param string $pageTitle Page title.
     * @return string[]|null Array with some of the following keys: pageid, title, missing, displaytitle, url.
     *   Returns null if page does not exist.
     */
    public function getPageInfo(Project $project, string $pageTitle): ?array
    {
        $info = $this->getPagesInfo($project, [$pageTitle]);
        return null !== $info ? array_shift($info) : null;
    }

    /**
     * Get metadata about a set of pages from the API.
     * @param Project $project The project to which the pages belong.
     * @param string[] $pageTitles Array of page titles.
     * @return array|null Array keyed by the page names, each element with some of the following keys: pageid,
     *   title, missing, displaytitle, url. Returns null if page does not exist.
     */
    public function getPagesInfo(Project $project, array $pageTitles): ?array
    {
        $params = [
            'prop' => 'info|pageprops',
            'inprop' => 'protection|talkid|watched|watchers|notificationtimestamp|subjectid|url|displaytitle',
            'converttitles' => '',
            'titles' => join('|', $pageTitles),
            'formatversion' => 2,
        ];

        $res = $this->executeApiRequest($project, $params);
        $result = [];
        if (isset($res['query']['pages'])) {
            foreach ($res['query']['pages'] as $pageInfo) {
                $result[$pageInfo['title']] = $pageInfo;
            }
        } else {
            return null;
        }
        return $result;
    }

    /**
     * Get the full page text of a set of pages.
     * @param Project $project The project to which the pages belong.
     * @param string[] $pageTitles Array of page titles.
     * @return string[] Array keyed by the page names, with the page text as the values.
     */
    public function getPagesWikitext(Project $project, array $pageTitles): array
    {
        $params = [
            'prop' => 'revisions',
            'rvprop' => 'content',
            'titles' => join('|', $pageTitles),
            'formatversion' => 2,
        ];
        $res = $this->executeApiRequest($project, $params);
        $result = [];

        if (!isset($res['query']['pages'])) {
            return [];
        }

        foreach ($res['query']['pages'] as $page) {
            if (isset($page['revisions'][0]['content'])) {
                $result[$page['title']] = $page['revisions'][0]['content'];
            } else {
                $result[$page['title']] = '';
            }
        }

        return $result;
    }

    /**
     * Get revisions of a single page.
     * @param Page $page The page.
     * @param User|null $user Specify to get only revisions by the given user.
     * @param false|int $start
     * @param false|int $end
<<<<<<< HEAD
     * @return string[] Each member with keys: id, timestamp, length,
     *   minor, length_change, user_id, username, comment, sha, deleted, tags.
=======
     * @param int|null $limit
     * @param int|null $numRevisions
     * @return string[] Each member with keys: id, timestamp, length.
>>>>>>> c0b6e68e
     */
    public function getRevisions(
        Page $page,
        ?User $user = null,
        $start = false,
        $end = false,
        ?int $limit = null,
        ?int $numRevisions = null
    ): array {
        $cacheKey = $this->getCacheKey(func_get_args(), 'page_revisions');
        if ($this->cache->hasItem($cacheKey)) {
            return $this->cache->getItem($cacheKey)->get();
        }

        $stmt = $this->getRevisionsStmt($page, $user, $limit, $numRevisions, $start, $end);
        $result = $stmt->fetchAllAssociative();

        // Cache and return.
        return $this->setCache($cacheKey, $result);
    }

    /**
     * Get the statement for a single revision, so that you can iterate row by row.
     * @param Page $page The page.
     * @param User|null $user Specify to get only revisions by the given user.
     * @param ?int $limit Max number of revisions to process.
     * @param ?int $numRevisions Number of revisions, if known. This is used solely to determine the
     *   OFFSET if we are given a $limit (see below). If $limit is set and $numRevisions is not set,
     *   a separate query is ran to get the number of revisions.
     * @param false|int $start
     * @param false|int $end
     * @return ResultStatement
     */
    public function getRevisionsStmt(
        Page $page,
        ?User $user = null,
        ?int $limit = null,
        ?int $numRevisions = null,
        $start = false,
        $end = false
    ): ResultStatement {
        $revTable = $this->getTableName(
            $page->getProject()->getDatabaseName(),
            'revision',
            $user ? null : '' // Use 'revision' if there's no user, otherwise default to revision_userindex
        );
        $commentTable = $page->getProject()->getTableName('comment');
        $actorTable = $page->getProject()->getTableName('actor');
        $ctTable = $page->getProject()->getTableName('change_tag');
        $ctdTable = $page->getProject()->getTableName('change_tag_def');
        $userClause = $user ? "revs.rev_actor = :actorId AND " : "";

        $limitClause = '';
        if (intval($limit) > 0 && isset($numRevisions)) {
            $limitClause = "LIMIT $limit";
        }

        $dateConditions = $this->getDateConditions($start, $end, false, 'revs.');

        $sql = "SELECT * FROM (
                    SELECT
                        revs.rev_id AS `id`,
                        revs.rev_timestamp AS `timestamp`,
                        revs.rev_minor_edit AS `minor`,
                        revs.rev_len AS `length`,
                        (CAST(revs.rev_len AS SIGNED) - IFNULL(parentrevs.rev_len, 0)) AS `length_change`,
                        actor_user AS user_id,
                        actor_name AS username,
                        comment_text AS `comment`,
                        revs.rev_sha1 AS `sha`,
                        revs.rev_deleted AS `deleted`,
                        (
                            SELECT JSON_ARRAYAGG(ctd_name)
                            FROM $ctTable
                            JOIN $ctdTable
                            ON ct_tag_id = ctd_id
                            WHERE ct_rev_id = revs.rev_id
                        ) as `tags`
                    FROM $revTable AS revs
                    LEFT JOIN $actorTable ON revs.rev_actor = actor_id
                    LEFT JOIN $revTable AS parentrevs ON (revs.rev_parent_id = parentrevs.rev_id)
                    LEFT OUTER JOIN $commentTable ON comment_id = revs.rev_comment_id
                    WHERE $userClause revs.rev_page = :pageid $dateConditions
                    ORDER BY revs.rev_timestamp DESC
                    $limitClause
                ) a
                ORDER BY `timestamp` ASC";

        $params = ['pageid' => $page->getId()];
        if ($user) {
            $params['actorId'] = $user->getActorId($page->getProject());
        }

        return $this->executeProjectsQuery($page->getProject(), $sql, $params);
    }

    /**
     * Get a count of the number of revisions of a single page
     * @param Page $page The page.
     * @param User|null $user Specify to only count revisions by the given user.
     * @param false|int $start
     * @param false|int $end
     * @return int
     */
    public function getNumRevisions(Page $page, ?User $user = null, $start = false, $end = false): int
    {
        $cacheKey = $this->getCacheKey(func_get_args(), 'page_numrevisions');
        if ($this->cache->hasItem($cacheKey)) {
            return $this->cache->getItem($cacheKey)->get();
        }

        // In this case revision is faster than revision_userindex if we're not querying by user.
        $revTable = $page->getProject()->getTableName(
            'revision',
            $user && $this->isWMF ? '_userindex' : ''
        );
        $userClause = $user ? "rev_actor = :actorId AND " : "";

        $dateConditions = $this->getDateConditions($start, $end);

        $sql = "SELECT COUNT(*)
                FROM $revTable
                WHERE $userClause rev_page = :pageid $dateConditions";
        $params = ['pageid' => $page->getId()];
        if ($user) {
            $params['rev_actor'] = $user->getActorId($page->getProject());
        }

        $result = (int)$this->executeProjectsQuery($page->getProject(), $sql, $params)->fetchOne();

        // Cache and return.
        return $this->setCache($cacheKey, $result);
    }

    /**
     * Get any CheckWiki errors of a single page
     * @param Page $page
     * @return array Results from query
     */
    public function getCheckWikiErrors(Page $page): array
    {
        // Only support mainspace on Labs installations
        if (0 !== $page->getNamespace() || !$this->isWMF) {
            return [];
        }

        $sql = "SELECT error, notice, found, name_trans AS name, prio, text_trans AS explanation
                FROM s51080__checkwiki_p.cw_error a
                JOIN s51080__checkwiki_p.cw_overview_errors b
                WHERE a.project = b.project
                AND a.project = :dbName
                AND a.title = :title
                AND a.error = b.id
                AND a.ok = 0";

        // remove _p if present
        $dbName = preg_replace('/_p$/', '', $page->getProject()->getDatabaseName());

        // Page title without underscores (str_replace just to be sure)
        $pageTitle = str_replace('_', ' ', $page->getTitle());

        $conn = $this->getToolsConnection();
        return $conn->executeQuery($sql, [
            'dbName' => $dbName,
            'title' => $pageTitle,
        ])->fetchAllAssociative();
    }

    /**
     * Get or count all wikidata items for the given page,
     *     not just languages of sister projects
     * @param Page $page
     * @param bool $count Set to true to get only a COUNT
     * @return string[]|int Records as returend by the DB,
     *                      or raw COUNT of the records.
     */
    public function getWikidataItems(Page $page, bool $count = false)
    {
        if (!$page->getWikidataId()) {
            return $count ? 0 : [];
        }

        $wikidataId = ltrim($page->getWikidataId(), 'Q');

        $sql = "SELECT " . ($count ? 'COUNT(*) AS count' : '*') . "
                FROM wikidatawiki_p.wb_items_per_site
                WHERE ips_item_id = :wikidataId";

        $result = $this->executeProjectsQuery('wikidatawiki', $sql, [
            'wikidataId' => $wikidataId,
        ])->fetchAllAssociative();

        return $count ? (int) $result[0]['count'] : $result;
    }

    /**
     * Get number of in and outgoing links and redirects to the given page.
     * @param Page $page
     * @return string[] Counts with the keys 'links_ext_count', 'links_out_count',
     *                  'links_in_count' and 'redirects_count'
     */
    public function countLinksAndRedirects(Page $page): array
    {
        $externalLinksTable = $page->getProject()->getTableName('externallinks');
        $pageLinksTable = $page->getProject()->getTableName('pagelinks');
        $linkTargetTable = $page->getProject()->getTableName('linktarget');
        $redirectTable = $page->getProject()->getTableName('redirect');

        $sql = "SELECT COUNT(*) AS value, 'links_ext' AS type
                FROM $externalLinksTable WHERE el_from = :id
                UNION
                SELECT COUNT(*) AS value, 'links_out' AS type
                FROM $pageLinksTable WHERE pl_from = :id
                UNION
                SELECT COUNT(*) AS value, 'links_in' AS type
                FROM $pageLinksTable
                JOIN $linkTargetTable ON lt_id = pl_target_id
                WHERE lt_namespace = :namespace AND lt_title = :title
                UNION
                SELECT COUNT(*) AS value, 'redirects' AS type
                FROM $redirectTable WHERE rd_namespace = :namespace AND rd_title = :title";

        $params = [
            'id' => $page->getId(),
            'title' => str_replace(' ', '_', $page->getTitleWithoutNamespace()),
            'namespace' => $page->getNamespace(),
        ];

        $res = $this->executeProjectsQuery($page->getProject(), $sql, $params);
        $data = [];

        // Transform to associative array by 'type'
        foreach ($res as $row) {
            $data[$row['type'] . '_count'] = (int)$row['value'];
        }

        return $data;
    }

    /**
     * Count wikidata items for the given page, not just languages of sister projects
     * @param Page $page
     * @return int Number of records.
     */
    public function countWikidataItems(Page $page): int
    {
        return $this->getWikidataItems($page, true);
    }

    /**
     * Get page views for the given page and timeframe.
     * @fixme use Symfony Guzzle package.
     * @param Page $page
     * @param string|DateTime $start In the format YYYYMMDD
     * @param string|DateTime $end In the format YYYYMMDD
     * @return string[][][]
     * @throws BadGatewayException
     */
    public function getPageviews(Page $page, $start, $end): array
    {
        // Pull from cache for each call during the same request.
        // FIXME: This is fine for now as we only fetch pageviews for one page at a time,
        //   but if that ever changes we'll need to use APCu cache or otherwise respect $page, $start and $end.
        //   Better of course would be to move to a Symfony CachingHttpClient instead of Guzzle across the board.
        static $pageviews;
        if (isset($pageviews)) {
            return $pageviews;
        }

        $title = rawurlencode(str_replace(' ', '_', $page->getTitle()));

        if ($start instanceof DateTime) {
            $start = $start->format('Ymd');
        } else {
            $start = (new DateTime($start))->format('Ymd');
        }
        if ($end instanceof DateTime) {
            $end = $end->format('Ymd');
        } else {
            $end = (new DateTime($end))->format('Ymd');
        }

        $project = $page->getProject()->getDomain();

        $url = 'https://wikimedia.org/api/rest_v1/metrics/pageviews/per-article/' .
            "$project/all-access/user/$title/daily/$start/$end";

        try {
            $res = $this->guzzle->request('GET', $url, [
                // Five seconds should be plenty...
                RequestOptions::CONNECT_TIMEOUT => 5,
            ]);
            $pageviews = json_decode($res->getBody()->getContents(), true);
            return $pageviews;
        } catch (ServerException|ConnectException $e) {
            throw new BadGatewayException('api-error-wikimedia', ['Pageviews'], $e);
        }
    }

    /**
     * Get the full HTML content of the the page.
     * @param Page $page
     * @param int|null $revId What revision to query for.
     * @return string
     * @throws BadGatewayException
     */
    public function getHTMLContent(Page $page, ?int $revId = null): string
    {
        if ($this->isWMF) {
            $domain = $page->getProject()->getDomain();
            $url = "https://$domain/api/rest_v1/page/html/" . urlencode(str_replace(' ', '_', $page->getTitle()));
            if (null !== $revId) {
                $url .= "/$revId";
            }
        } else {
            $url = $page->getUrl();
            if (null !== $revId) {
                $url .= "?oldid=$revId";
            }
        }

        try {
            return $this->guzzle->request('GET', $url)
                ->getBody()
                ->getContents();
        } catch (ServerException $e) {
            throw new BadGatewayException('api-error-wikimedia', ['Wikimedia REST'], $e);
        } catch (ClientException $e) {
            if ($page->exists() && Response::HTTP_NOT_FOUND === $e->getCode()) {
                // Sometimes the REST API throws 404s when the page does in fact exist.
                throw new BadGatewayException('api-error-wikimedia', ['Wikimedia REST'], $e);
            }
            throw $e;
        }
    }

    /**
     * Get the ID of the revision of a page at the time of the given DateTime.
     * @param Page $page
     * @param DateTime $date
     * @return int
     */
    public function getRevisionIdAtDate(Page $page, DateTime $date): int
    {
        $revisionTable = $page->getProject()->getTableName('revision');
        $pageId = $page->getId();
        $datestamp = $date->format('YmdHis');
        $sql = "SELECT MAX(rev_id)
                FROM $revisionTable
                WHERE rev_timestamp <= $datestamp
                AND rev_page = $pageId LIMIT 1;";
        $resultQuery = $this->getProjectsConnection($page->getProject())
            ->executeQuery($sql);
        return (int)$resultQuery->fetchOne();
    }

    /**
     * Get HTML display titles of a set of pages (or the normal title if there's no display title).
     * This will send t/50 API requests where t is the number of titles supplied.
     * @param Project $project The project.
     * @param string[] $pageTitles The titles to fetch.
     * @return string[] Keys are the original supplied title, and values are the display titles.
     * @static
     */
    public function displayTitles(Project $project, array $pageTitles): array
    {
        $displayTitles = [];
        $numPages = count($pageTitles);

        for ($n = 0; $n < $numPages; $n += 50) {
            $titleSlice = array_slice($pageTitles, $n, 50);
            $res = $this->guzzle->request('GET', $project->getApiUrl(), ['query' => [
                'action' => 'query',
                'prop' => 'info|pageprops',
                'inprop' => 'displaytitle',
                'titles' => join('|', $titleSlice),
                'format' => 'json',
            ]]);
            $result = json_decode($res->getBody()->getContents(), true);

            // Extract normalization info.
            $normalized = [];
            if (isset($result['query']['normalized'])) {
                array_map(
                    function ($e) use (&$normalized): void {
                        $normalized[$e['to']] = $e['from'];
                    },
                    $result['query']['normalized']
                );
            }

            // Match up the normalized titles with the display titles and the original titles.
            foreach ($result['query']['pages'] as $pageInfo) {
                $displayTitle = $pageInfo['pageprops']['displaytitle'] ?? $pageInfo['title'];
                $origTitle = $normalized[$pageInfo['title']] ?? $pageInfo['title'];
                $displayTitles[$origTitle] = $displayTitle;
            }
        }

        return $displayTitles;
    }
}<|MERGE_RESOLUTION|>--- conflicted
+++ resolved
@@ -103,14 +103,10 @@
      * @param User|null $user Specify to get only revisions by the given user.
      * @param false|int $start
      * @param false|int $end
-<<<<<<< HEAD
+     * @param int|null $limit
+     * @param int|null $numRevisions
      * @return string[] Each member with keys: id, timestamp, length,
      *   minor, length_change, user_id, username, comment, sha, deleted, tags.
-=======
-     * @param int|null $limit
-     * @param int|null $numRevisions
-     * @return string[] Each member with keys: id, timestamp, length.
->>>>>>> c0b6e68e
      */
     public function getRevisions(
         Page $page,
