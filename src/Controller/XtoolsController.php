<?php

declare( strict_types=1 );

namespace App\Controller;

use App\Exception\XtoolsHttpException;
use App\Helper\I18nHelper;
use App\Model\Page;
use App\Model\Project;
use App\Model\User;
use App\Repository\PageRepository;
use App\Repository\ProjectRepository;
use App\Repository\UserRepository;
use DateTime;
use Doctrine\DBAL\Connection;
use Doctrine\DBAL\Exception;
use Doctrine\Persistence\ManagerRegistry;
use GuzzleHttp\Client;
use Psr\Cache\CacheItemPoolInterface;
use Psr\Container\ContainerInterface;
use Symfony\Bundle\FrameworkBundle\Controller\AbstractController;
use Symfony\Component\HttpFoundation\Cookie;
use Symfony\Component\HttpFoundation\JsonResponse;
use Symfony\Component\HttpFoundation\Request;
use Symfony\Component\HttpFoundation\RequestStack;
use Symfony\Component\HttpFoundation\Response;
use Symfony\Component\HttpFoundation\Session\Flash\FlashBagInterface;
use Symfony\Component\HttpFoundation\Session\FlashBagAwareSessionInterface;
use Symfony\Component\HttpKernel\Exception\AccessDeniedHttpException;
use Symfony\Component\HttpKernel\Exception\HttpException;
use Twig\Environment;
use Twig\Markup;
use Wikimedia\IPUtils;

/**
 * XtoolsController supplies a variety of methods around parsing and validating parameters, and initializing
 * Project/User instances. These are used in other controllers in the App\Controller namespace.
 * @abstract
 */
<<<<<<< HEAD
abstract class XtoolsController extends AbstractController
{
    /** DEPENDENCIES */

    protected CacheItemPoolInterface $cache;
    protected Client $guzzle;
    protected Environment $twig;
    protected FlashBagInterface $flashBag;
    protected I18nHelper $i18n;
    protected ManagerRegistry $managerRegistry;
    protected ProjectRepository $projectRepo;
    protected UserRepository $userRepo;
    protected PageRepository $pageRepo;

    /** @var bool Whether this is a WMF installation. */
    protected bool $isWMF;

    /** @var string The configured default project. */
    protected string $defaultProject;

    /** OTHER CLASS PROPERTIES */

    /** @var Request The request object. */
    protected Request $request;

    /** @var string Name of the action within the child controller that is being executed. */
    protected string $controllerAction;

    /** @var array Hash of params parsed from the Request. */
    protected array $params;

    /** @var bool Whether this is a request to an API action. */
    protected bool $isApi;

    /** @var Project Relevant Project parsed from the Request. */
    protected Project $project;

    /** @var User|null Relevant User parsed from the Request. */
    protected ?User $user = null;

    /** @var Page|null Relevant Page parsed from the Request. */
    protected ?Page $page = null;

    /** @var int|false Start date parsed from the Request. */
    protected $start = false;

    /** @var int|false End date parsed from the Request. */
    protected $end = false;

    /** @var int|string|null Namespace parsed from the Request, ID as int or 'all' for all namespaces. */
    protected $namespace;

    /** @var int|false Unix timestamp. Pagination offset that substitutes for $end. */
    protected $offset = false;

    /** @var int|null Number of results to return. */
    protected ?int $limit = 50;

    /** @var bool Is the current request a subrequest? */
    protected bool $isSubRequest;

    /**
     * Stores user preferences such default project.
     * This may get altered from the Request and updated in the Response.
     * @var array
     */
    protected array $cookies = [
        'XtoolsProject' => null,
    ];

    /** OVERRIDABLE METHODS */

    /**
     * Require the tool's index route (initial form) be defined here. This should also
     * be the name of the associated model, if present.
     * @return string
     */
    abstract protected function getIndexRoute(): string;

    /**
     * Override this to activate the 'too high edit count' functionality. The return value
     * should represent the route name that we should be redirected to if the requested user
     * has too high of an edit count.
     * @return string|null Name of route to redirect to.
     */
    protected function tooHighEditCountRoute(): ?string
    {
        return null;
    }

    /**
     * Override this to specify which actions
     * @return string[]
     */
    protected function tooHighEditCountActionAllowlist(): array
    {
        return [];
    }

    /**
     * Override to restrict a tool's access to only the specified projects, instead of any valid project.
     * @return string[] Domain or DB names.
     */
    protected function supportedProjects(): array
    {
        return [];
    }

    /**
     * Override this to set which API actions for the controller require the
     * target user to opt in to the restricted statistics.
     * @see https://www.mediawiki.org/wiki/XTools/Edit_Counter#restricted_stats
     * @return array
     */
    protected function restrictedApiActions(): array
    {
        return [];
    }

    /**
     * Override to set the maximum number of days allowed for the given date range.
     * This will be used as the default date span unless $this->defaultDays() is overridden.
     * @see XtoolsController::getUnixFromDateParams()
     * @return int|null
     */
    public function maxDays(): ?int
    {
        return null;
    }

    /**
     * Override to set default days from current day, to use as the start date if none was provided.
     * If this is null and $this->maxDays() is non-null, the latter will be used as the default.
     * @return int|null
     */
    protected function defaultDays(): ?int
    {
        return null;
    }

    /**
     * Override to set the maximum number of results to show per page, default 5000.
     * @return int
     */
    protected function maxLimit(): int
    {
        return 5000;
    }

    /**
     * XtoolsController constructor.
     * @param ContainerInterface $container
     * @param RequestStack $requestStack
     * @param ManagerRegistry $managerRegistry
     * @param CacheItemPoolInterface $cache
     * @param FlashBagInterface $flashBag
     * @param Client $guzzle
     * @param I18nHelper $i18n
     * @param ProjectRepository $projectRepo
     * @param UserRepository $userRepo
     * @param PageRepository $pageRepo
     * @param bool $isWMF
     * @param string $defaultProject
     */
    public function __construct(
        ContainerInterface $container,
        RequestStack $requestStack,
        ManagerRegistry $managerRegistry,
        CacheItemPoolInterface $cache,
        FlashBagInterface $flashBag,
        Client $guzzle,
        I18nHelper $i18n,
        ProjectRepository $projectRepo,
        UserRepository $userRepo,
        PageRepository $pageRepo,
        Environment $twig,
        bool $isWMF,
        string $defaultProject
    ) {
        $this->container = $container;
        $this->request = $requestStack->getCurrentRequest();
        $this->managerRegistry = $managerRegistry;
        $this->cache = $cache;
        $this->flashBag = $flashBag;
        $this->guzzle = $guzzle;
        $this->i18n = $i18n;
        $this->projectRepo = $projectRepo;
        $this->userRepo = $userRepo;
        $this->pageRepo = $pageRepo;
        $this->twig = $twig;
        $this->isWMF = $isWMF;
        $this->defaultProject = $defaultProject;
        $this->params = $this->parseQueryParams();

        // Parse out the name of the controller and action.
        $pattern = "#::([a-zA-Z]*)Action#";
        $matches = [];
        // The blank string here only happens in the unit tests, where the request may not be made to an action.
        preg_match($pattern, $this->request->get('_controller') ?? '', $matches);
        $this->controllerAction = $matches[1] ?? '';

        // Whether the action is an API action.
        $this->isApi = 'Api' === substr($this->controllerAction, -3) || 'recordUsage' === $this->controllerAction;

        // Whether we're making a subrequest (the view makes a request to another action).
        $this->isSubRequest = $this->request->get('htmlonly')
            || null !== $requestStack->getParentRequest();

        // Disallow AJAX (unless it's an API or subrequest).
        $this->checkIfAjax();

        // Load user options from cookies.
        $this->loadCookies();

        // Set the class-level properties based on params.
        if (false !== strpos(strtolower($this->controllerAction), 'index')) {
            // Index pages should only set the project, and no other class properties.
            $this->setProject($this->getProjectFromQuery());

            // ...except for transforming IP ranges. Because Symfony routes are separated by slashes, we need a way to
            // indicate a CIDR range because otherwise i.e. the path /sc/enwiki/192.168.0.0/24 could be interpreted as
            // the Simple Edit Counter for 192.168.0.0 in the namespace with ID 24. So we prefix ranges with 'ipr-'.
            // Further IP range handling logic is in the User class, i.e. see User::__construct, User::isIpRange.
            if (isset($this->params['username']) && IPUtils::isValidRange($this->params['username'])) {
                $this->params['username'] = 'ipr-'.$this->params['username'];
            }
        } else {
            $this->setProperties(); // Includes the project.
        }

        // Check if the request is to a restricted API endpoint, where the target user has to opt-in to statistics.
        $this->checkRestrictedApiEndpoint();
    }

    /**
     * Check if the request is AJAX, and disallow it unless they're using the API or if it's a subrequest.
     */
    private function checkIfAjax(): void
    {
        if ($this->request->isXmlHttpRequest() && !$this->isApi && !$this->isSubRequest) {
            throw new HttpException(
                Response::HTTP_FORBIDDEN,
                $this->i18n->msg('error-automation', ['https://www.mediawiki.org/Special:MyLanguage/XTools/API'])
            );
        }
    }

    /**
     * Check if the request is to a restricted API endpoint, and throw an exception if the target user hasn't opted-in.
     * @throws XtoolsHttpException
     */
    private function checkRestrictedApiEndpoint(): void
    {
        $restrictedAction = in_array($this->controllerAction, $this->restrictedApiActions());

        if ($this->isApi && $restrictedAction && !$this->project->userHasOptedIn($this->user)) {
            throw new XtoolsHttpException(
                $this->i18n->msg('not-opted-in', [
                    $this->getOptedInPage()->getTitle(),
                    $this->i18n->msg('not-opted-in-link') .
                        ' <https://www.mediawiki.org/wiki/Special:MyLanguage/XTools/Edit_Counter#restricted_stats>',
                    $this->i18n->msg('not-opted-in-login'),
                ]),
                '',
                $this->params,
                true,
                Response::HTTP_UNAUTHORIZED
            );
        }
    }

    /**
     * Get the path to the opt-in page for restricted statistics.
     * @return Page
     */
    protected function getOptedInPage(): Page
    {
        return new Page($this->pageRepo, $this->project, $this->project->userOptInPage($this->user));
    }

    /***********
     * COOKIES *
     ***********/

    /**
     * Load user preferences from the associated cookies.
     */
    private function loadCookies(): void
    {
        // Not done for subrequests.
        if ($this->isSubRequest) {
            return;
        }

        foreach (array_keys($this->cookies) as $name) {
            $this->cookies[$name] = $this->request->cookies->get($name);
        }
    }

    /**
     * Set cookies on the given Response.
     * @param Response $response
     */
    private function setCookies(Response $response): void
    {
        // Not done for subrequests.
        if ($this->isSubRequest) {
            return;
        }

        foreach ($this->cookies as $name => $value) {
            $response->headers->setCookie(
                Cookie::create($name, $value)
            );
        }
    }

    /**
     * Sets the project, with the domain in $this->cookies['XtoolsProject'] that will
     * later get set on the Response headers in self::getFormattedResponse().
     * @param Project $project
     */
    private function setProject(Project $project): void
    {
        $this->project = $project;
        $this->cookies['XtoolsProject'] = $project->getDomain();
    }

    /****************************
     * SETTING CLASS PROPERTIES *
     ****************************/

    /**
     * Normalize all common parameters used by the controllers and set class properties.
     */
    private function setProperties(): void
    {
        $this->namespace = $this->params['namespace'] ?? null;

        // Offset is given as ISO timestamp and is stored as a UNIX timestamp (or false).
        if (isset($this->params['offset'])) {
            $this->offset = strtotime($this->params['offset']);
        }

        // Limit needs to be an int.
        if (isset($this->params['limit'])) {
            // Normalize.
            $this->params['limit'] = min(max(1, (int)$this->params['limit']), $this->maxLimit());
            $this->limit = $this->params['limit'];
        }

        if (isset($this->params['project'])) {
            $this->setProject($this->validateProject($this->params['project']));
        } elseif (null !== $this->cookies['XtoolsProject']) {
            // Set from cookie.
            $this->setProject(
                $this->validateProject($this->cookies['XtoolsProject'])
            );
        }

        if (isset($this->params['username'])) {
            $this->user = $this->validateUser($this->params['username']);
        }
        if (isset($this->params['page'])) {
            $this->page = $this->getPageFromNsAndTitle($this->namespace, $this->params['page']);
        }

        $this->setDates();
    }

    /**
     * Set class properties for dates, if such params were passed in.
     */
    private function setDates(): void
    {
        $start = $this->params['start'] ?? false;
        $end = $this->params['end'] ?? false;
        if ($start || $end || null !== $this->maxDays()) {
            [$this->start, $this->end] = $this->getUnixFromDateParams($start, $end);

            // Set $this->params accordingly too, so that for instance API responses will include it.
            $this->params['start'] = is_int($this->start) ? date('Y-m-d', $this->start) : false;
            $this->params['end'] = is_int($this->end) ? date('Y-m-d', $this->end) : false;
        }
    }

    /**
     * Construct a fully qualified page title given the namespace and title.
     * @param int|string $ns Namespace ID.
     * @param string $title Page title.
     * @param bool $rawTitle Return only the title (and not a Page).
     * @return Page|string
     */
    protected function getPageFromNsAndTitle($ns, string $title, bool $rawTitle = false)
    {
        if (0 === (int)$ns) {
            return $rawTitle ? $title : $this->validatePage($title);
        }

        // Prepend namespace and strip out duplicates.
        $nsName = $this->project->getNamespaces()[$ns] ?? $this->i18n->msg('unknown');
        $title = $nsName.':'.preg_replace('/^'.$nsName.':/', '', $title);
        return $rawTitle ? $title : $this->validatePage($title);
    }

    /**
     * Get a Project instance from the project string, using defaults if the given project string is invalid.
     * @return Project
     */
    public function getProjectFromQuery(): Project
    {
        // Set default project so we can populate the namespace selector on index pages.
        // Defaults to project stored in cookie, otherwise project specified in parameters.yml.
        if (isset($this->params['project'])) {
            $project = $this->params['project'];
        } elseif (null !== $this->cookies['XtoolsProject']) {
            $project = $this->cookies['XtoolsProject'];
        } else {
            $project = $this->defaultProject;
        }

        $projectData = $this->projectRepo->getProject($project);

        // Revert back to defaults if we've established the given project was invalid.
        if (!$projectData->exists()) {
            $projectData = $this->projectRepo->getProject($this->defaultProject);
        }

        return $projectData;
    }

    /*************************
     * GETTERS / VALIDATIONS *
     *************************/

    /**
     * Validate the given project, returning a Project if it is valid or false otherwise.
     * @param string $projectQuery Project domain or database name.
     * @return Project
     * @throws XtoolsHttpException
     */
    public function validateProject(string $projectQuery): Project
    {
        $project = $this->projectRepo->getProject($projectQuery);

        // Check if it is an explicitly allowed project for the current tool.
        if ($this->supportedProjects() && !in_array($project->getDomain(), $this->supportedProjects())) {
            $this->throwXtoolsException(
                $this->getIndexRoute(),
                'error-authorship-unsupported-project',
                [$this->params['project']],
                'project'
            );
        }

        if (!$project->exists()) {
            $this->throwXtoolsException(
                $this->getIndexRoute(),
                'invalid-project',
                [$this->params['project']],
                'project'
            );
        }

        return $project;
    }

    /**
     * Validate the given user, returning a User or Redirect if they don't exist.
     * @param string $username
     * @return User
     * @throws XtoolsHttpException
     */
    public function validateUser(string $username): User
    {
        $user = new User($this->userRepo, $username);

        // Allow querying for any IP, currently with no edit count limitation...
        // Once T188677 is resolved IPs will be affected by the EXPLAIN results.
        if ($user->isIP()) {
            // Validate CIDR limits.
            if (!$user->isQueryableRange()) {
                $limit = $user->isIPv6() ? User::MAX_IPV6_CIDR : User::MAX_IPV4_CIDR;
                $this->throwXtoolsException($this->getIndexRoute(), 'ip-range-too-wide', [$limit], 'username');
            }
            return $user;
        }

        // Check against centralauth for global tools.
        $isGlobalTool = str_contains($this->request->get('_controller', ''), 'Global');
        if ($isGlobalTool && !$user->existsGlobally()) {
            $this->throwXtoolsException($this->getIndexRoute(), 'user-not-found', [], 'username');
        } elseif (!$isGlobalTool && isset($this->project) && !$user->existsOnProject($this->project)) {
            // Don't continue if the user doesn't exist.
            $this->throwXtoolsException($this->getIndexRoute(), 'user-not-found', [], 'username');
        }

        if (isset($this->project) && $user->hasManyEdits($this->project)) {
            $this->handleHasManyEdits($user);
        }

        return $user;
    }

    private function handleHasManyEdits(User $user): void
    {
        $originalParams = $this->params;
        $actionAllowlisted = in_array($this->controllerAction, $this->tooHighEditCountActionAllowlist());

        // Reject users with a crazy high edit count.
        if ($this->tooHighEditCountRoute() &&
            !$actionAllowlisted &&
            $user->hasTooManyEdits($this->project)
        ) {
            /** TODO: Somehow get this to use self::throwXtoolsException */

            // If redirecting to a different controller, show an informative message accordingly.
            if ($this->tooHighEditCountRoute() !== $this->getIndexRoute()) {
                // FIXME: This is currently only done for Edit Counter, redirecting to Simple Edit Counter,
                //   so this bit is hardcoded. We need to instead give the i18n key of the route.
                $redirMsg = $this->i18n->msg('too-many-edits-redir', [
                    $this->i18n->msg('tool-simpleeditcounter'),
                ]);
                $msg = $this->i18n->msg('too-many-edits', [
                        $this->i18n->numberFormat($user->maxEdits()),
                    ]).'. '.$redirMsg;
                $this->addFlashMessage('danger', $msg);
            } else {
                $this->addFlashMessage('danger', 'too-many-edits', [
                    $this->i18n->numberFormat($user->maxEdits()),
                ]);

                // Redirecting back to index, so remove username (otherwise we'd get a redirect loop).
                unset($this->params['username']);
            }

            // Clear flash bag for API responses, since they get intercepted in ExceptionListener
            // and would otherwise be shown in subsequent requests.
            if ($this->isApi) {
                $this->flashBag->clear();
            }

            throw new XtoolsHttpException(
                $this->i18n->msg('too-many-edits', [ $user->maxEdits() ]),
                $this->generateUrl($this->tooHighEditCountRoute(), $this->params),
                $originalParams,
                $this->isApi,
                Response::HTTP_NOT_IMPLEMENTED
            );
        }

        // Require login for users with a semi-crazy high edit count.
        // For now, this only effects HTML requests and not the API.
        if (!$this->isApi && !$actionAllowlisted && !$this->request->getSession()->get('logged_in_user')) {
            throw new AccessDeniedHttpException('error-login-required');
        }
    }

    /**
     * Get a Page instance from the given page title, and validate that it exists.
     * @param string $pageTitle
     * @return Page
     * @throws XtoolsHttpException
     */
    public function validatePage(string $pageTitle): Page
    {
        $page = new Page($this->pageRepo, $this->project, $pageTitle);

        if (!$page->exists()) {
            $this->throwXtoolsException(
                $this->getIndexRoute(),
                'no-result',
                [$this->params['page'] ?? null],
                'page'
            );
        }

        return $page;
    }

    /**
     * Throw an XtoolsHttpException, which the given error message and redirects to specified action.
     * @param string $redirectAction Name of action to redirect to.
     * @param string $message i18n key of error message. Shown in API responses.
     *   If no message with this key exists, $message is shown as-is.
     * @param array $messageParams
     * @param string|null $invalidParam This will be removed from $this->params. Omit if you don't want this to happen.
     * @throws XtoolsHttpException
     */
    public function throwXtoolsException(
        string $redirectAction,
        string $message,
        array $messageParams = [],
        ?string $invalidParam = null
    ): void {
        $this->addFlashMessage('danger', $message, $messageParams);
        $originalParams = $this->params;

        // Remove invalid parameter if it was given.
        if (is_string($invalidParam)) {
            unset($this->params[$invalidParam]);
        }

        // We sometimes are redirecting to the index page, so also remove project (otherwise we'd get a redirect loop).
        /**
         * FIXME: Index pages should have a 'nosubmit' parameter to prevent submission.
         * Then we don't even need to remove $invalidParam.
         * Better, we should show the error on the results page, with no results.
         */
        unset($this->params['project']);

        // Throw exception which will redirect to $redirectAction.
        throw new XtoolsHttpException(
            $this->i18n->msgIfExists($message, $messageParams),
            $this->generateUrl($redirectAction, $this->params),
            $originalParams,
            $this->isApi
        );
    }

    /******************
     * PARSING PARAMS *
     ******************/

    /**
     * Get all standardized parameters from the Request, either via URL query string or routing.
     * @return string[]
     */
    public function getParams(): array
    {
        $paramsToCheck = [
            'project',
            'username',
            'namespace',
            'page',
            'categories',
            'group',
            'redirects',
            'deleted',
            'start',
            'end',
            'offset',
            'limit',
            'format',
            'tool',
            'tools',
            'q',
            'include_pattern',
            'exclude_pattern',
            'classonly',
            'countsOnly',

            // Legacy parameters.
            'user',
            'name',
            'article',
            'wiki',
            'wikifam',
            'lang',
            'wikilang',
            'begin',
        ];

        /** @var string[] $params Each parameter that was detected along with its value. */
        $params = [];

        foreach ($paramsToCheck as $param) {
            // Pull in either from URL query string or route.
            $value = $this->request->query->get($param) ?: $this->request->get($param);

            // Only store if value is given ('namespace' or 'username' could be '0').
            if (null !== $value && '' !== $value) {
                $params[$param] = rawurldecode((string)$value);
            }
        }

        return $params;
    }

    /**
     * Parse out common parameters from the request. These include the 'project', 'username', 'namespace' and 'page',
     * along with their legacy counterparts (e.g. 'lang' and 'wiki').
     * @return string[] Normalized parameters (no legacy params).
     */
    public function parseQueryParams(): array
    {
        $params = $this->getParams();

        // Covert any legacy parameters, if present.
        $params = $this->convertLegacyParams($params);

        // Remove blank values.
        return array_filter($params, function ($param) {
            // 'namespace' or 'username' could be '0'.
            return null !== $param && '' !== $param;
        });
    }

    /**
     * Get Unix timestamps from given start and end string parameters. This also makes $start $maxDays() before
     * $end if not present, and makes $end the current time if not present.
     * The date range will not exceed $this->maxDays() days, if this public class property is set.
     * @param int|string|false $start Unix timestamp or string accepted by strtotime.
     * @param int|string|false $end Unix timestamp or string accepted by strtotime.
     * @return int[] Start and end date as UTC timestamps.
     */
    public function getUnixFromDateParams($start, $end): array
    {
        $today = strtotime('today midnight');

        // start time should not be in the future.
        $startTime = min(
            is_int($start) ? $start : strtotime((string)$start),
            $today
        );

        // end time defaults to now, and will not be in the future.
        $endTime = min(
            (is_int($end) ? $end : strtotime((string)$end)) ?: $today,
            $today
        );

        // Default to $this->defaultDays() or $this->maxDays() before end time if start is not present.
        $daysOffset = $this->defaultDays() ?? $this->maxDays();
        if (false === $startTime && $daysOffset) {
            $startTime = strtotime("-$daysOffset days", $endTime);
        }

        // Default to $this->defaultDays() or $this->maxDays() after start time if end is not present.
        if (false === $end && $daysOffset) {
            $endTime = min(
                strtotime("+$daysOffset days", $startTime),
                $today
            );
        }

        // Reverse if start date is after end date.
        if ($startTime > $endTime && false !== $startTime && false !== $end) {
            $newEndTime = $startTime;
            $startTime = $endTime;
            $endTime = $newEndTime;
        }

        // Finally, don't let the date range exceed $this->maxDays().
        $startObj = DateTime::createFromFormat('U', (string)$startTime);
        $endObj = DateTime::createFromFormat('U', (string)$endTime);
        if ($this->maxDays() && $startObj->diff($endObj)->days > $this->maxDays()) {
            // Show warnings that the date range was truncated.
            $this->addFlashMessage('warning', 'date-range-too-wide', [$this->maxDays()]);

            $startTime = strtotime('-' . $this->maxDays() . ' days', $endTime);
        }

        return [$startTime, $endTime];
    }

    /**
     * Given the params hash, normalize any legacy parameters to their modern equivalent.
     * @param string[] $params
     * @return string[]
     */
    private function convertLegacyParams(array $params): array
    {
        $paramMap = [
            'user' => 'username',
            'name' => 'username',
            'article' => 'page',
            'begin' => 'start',

            // Copy super legacy project params to legacy so we can concatenate below.
            'wikifam' => 'wiki',
            'wikilang' => 'lang',
        ];

        // Copy legacy parameters to modern equivalent.
        foreach ($paramMap as $legacy => $modern) {
            if (isset($params[$legacy])) {
                $params[$modern] = $params[$legacy];
                unset($params[$legacy]);
            }
        }

        // Separate parameters for language and wiki.
        if (isset($params['wiki']) && isset($params['lang'])) {
            // 'wikifam' may be like '.wikipedia.org', vs just 'wikipedia',
            // so we must remove leading periods and trailing .org's.
            $params['project'] = $params['lang'].'.'.rtrim(ltrim($params['wiki'], '.'), '.org').'.org';
            unset($params['wiki']);
            unset($params['lang']);
        }

        return $params;
    }

    /************************
     * FORMATTING RESPONSES *
     ************************/

    /**
     * Get the rendered template for the requested format. This method also updates the cookies.
     * @param string $templatePath Path to template without format,
     *   such as '/editCounter/latest_global'.
     * @param array $ret Data that should be passed to the view.
     * @return Response
     * @codeCoverageIgnore
     */
    public function getFormattedResponse(string $templatePath, array $ret): Response
    {
        $format = $this->request->query->get('format', 'html');
        if ('' == $format) {
            // The default above doesn't work when the 'format' parameter is blank.
            $format = 'html';
        }

        // Merge in common default parameters, giving $ret (from the caller) the priority.
        $ret = array_merge([
            'project' => $this->project,
            'user' => $this->user,
            'page' => $this->page ?? null,
            'namespace' => $this->namespace,
            'start' => $this->start,
            'end' => $this->end,
        ], $ret);

        $formatMap = [
            'wikitext' => 'text/plain',
            'csv' => 'text/csv',
            'tsv' => 'text/tab-separated-values',
            'json' => 'application/json',
        ];

        $response = new Response();

        // Set cookies. Note this must be done before rendering the view, as the view may invoke subrequests.
        $this->setCookies($response);

        // If requested format does not exist, assume HTML.
        if (false === $this->twig->getLoader()->exists("$templatePath.$format.twig")) {
            $format = 'html';
        }

        $response = $this->render("$templatePath.$format.twig", $ret, $response);

        $contentType = $formatMap[$format] ?? 'text/html';
        $response->headers->set('Content-Type', $contentType);

        if (in_array($format, ['csv', 'tsv'])) {
            $filename = $this->getFilenameForRequest();
            $response->headers->set(
                'Content-Disposition',
                "attachment; filename=\"{$filename}.$format\""
            );
        }

        return $response;
    }

    /**
     * Returns given filename from the current Request, with problematic characters filtered out.
     * @return string
     */
    private function getFilenameForRequest(): string
    {
        $filename = trim($this->request->getPathInfo(), '/');
        return trim(preg_replace('/[-\/\\:;*?|<>%#"]+/', '-', $filename));
    }

    /**
     * Return a JsonResponse object pre-supplied with the requested params.
     * @param array $data
     * @param int $responseCode
     * @return JsonResponse
     */
    public function getFormattedApiResponse(array $data, int $responseCode = Response::HTTP_OK): JsonResponse
    {
        $response = new JsonResponse();
        $response->setEncodingOptions(JSON_NUMERIC_CHECK);
        $response->setStatusCode($responseCode);

        // Normalize display of IP ranges (they are prefixed with 'ipr-' in the params).
        if ($this->user && $this->user->isIpRange()) {
            $this->params['username'] = $this->user->getUsername();
        }

        $ret = array_merge($this->params, [
            // In some controllers, $this->params['project'] may be overridden with a Project object.
            'project' => $this->project->getDomain(),
        ], $data);

        // Merge in flash messages, putting them at the top.
        $flashes = $this->flashBag->peekAll();
        $ret = array_merge($flashes, $ret);

        // Flashes now can be cleared after merging into the response.
        $this->flashBag->clear();

        // Normalize path param values.
        $ret = self::normalizeApiProperties($ret);

        $response->setData($ret);

        return $response;
    }

    /**
     * Normalize the response data, adding in the elapsed_time.
     * @param array $params
     * @return array
     */
    public static function normalizeApiProperties(array $params): array
    {
        foreach ($params as $param => $value) {
            if (false === $value) {
                // False values must be empty params.
                unset($params[$param]);
            } elseif (is_string($value) && false !== strpos($value, '|')) {
                // Any pipe-separated values should be returned as an array.
                $params[$param] = explode('|', $value);
            } elseif ($value instanceof DateTime) {
                // Convert DateTime objects to ISO 8601 strings.
                $params[$param] = $value->format('Y-m-d\TH:i:s\Z');
            }
        }

        $elapsedTime = round(
            microtime(true) - $_SERVER['REQUEST_TIME_FLOAT'],
            3
        );
        return array_merge($params, ['elapsed_time' => $elapsedTime]);
    }

    /**
     * Parse a boolean value from the query string, treating 'false' and '0' as false.
     * @param string $param
     * @return bool
     */
    public function getBoolVal(string $param): bool
    {
        return isset($this->params[$param]) &&
            !in_array($this->params[$param], ['false', '0']);
    }

    /**
     * Used to standardized the format of API responses that contain revisions.
     * Adds a 'full_page_title' key and value to each entry in $data.
     * If there are as many entries in $data as there are $this->limit, pagination is assumed
     *   and a 'continue' key is added to the end of the response body.
     * @param string $key Key accessing the list of revisions in $data.
     * @param array $out Whatever data needs to appear above the $data in the response body.
     * @param array $data The data set itself.
     * @return array
     */
    public function addFullPageTitlesAndContinue(string $key, array $out, array $data): array
    {
        // Add full_page_title (in addition to the existing page_title and namespace keys).
        $out[$key] = array_map(function ($rev) {
            return array_merge([
                'full_page_title' => $this->getPageFromNsAndTitle(
                    (int)$rev['namespace'],
                    $rev['page_title'],
                    true
                ),
            ], $rev);
        }, $data);

        // Check if pagination is needed.
        if (count($out[$key]) === $this->limit && count($out[$key]) > 0) {
            // Use the timestamp of the last Edit as the value for the 'continue' return key,
            //   which can be used as a value for 'offset' in order to paginate results.
            $timestamp = array_slice($out[$key], -1, 1)[0]['timestamp'];
            $out['continue'] = (new DateTime($timestamp))->format('Y-m-d\TH:i:s\Z');
        }

        return $out;
    }

    /*********
     * OTHER *
     *********/

    /**
     * Record usage of an API endpoint.
     * @param string $endpoint
     * @codeCoverageIgnore
     */
    public function recordApiUsage(string $endpoint): void
    {
        /** @var Connection $conn */
        $conn = $this->managerRegistry->getConnection('default');
        $date = date('Y-m-d');

        // Increment count in timeline
        try {
            $sql = "INSERT INTO usage_api_timeline
=======
abstract class XtoolsController extends AbstractController {
	/** OTHER CLASS PROPERTIES */

	/** @var Request The request object. */
	protected Request $request;

	/** @var string Name of the action within the child controller that is being executed. */
	protected string $controllerAction;

	/** @var array Hash of params parsed from the Request. */
	protected array $params;

	/** @var bool Whether this is a request to an API action. */
	protected bool $isApi;

	/** @var Project Relevant Project parsed from the Request. */
	protected Project $project;

	/** @var User|null Relevant User parsed from the Request. */
	protected ?User $user = null;

	/** @var Page|null Relevant Page parsed from the Request. */
	protected ?Page $page = null;

	/** @var int|false Start date parsed from the Request. */
	protected int|false $start = false;

	/** @var int|false End date parsed from the Request. */
	protected int|false $end = false;

	/** @var int|string|null Namespace parsed from the Request, ID as int or 'all' for all namespaces. */
	protected int|string|null $namespace;

	/** @var int|false Unix timestamp. Pagination offset that substitutes for $end. */
	protected int|false $offset = false;

	/** @var int|null Number of results to return. */
	protected ?int $limit = 50;

	/** @var bool Is the current request a subrequest? */
	protected bool $isSubRequest;

	/**
	 * Stores user preferences such default project.
	 * This may get altered from the Request and updated in the Response.
	 * @var array
	 */
	protected array $cookies = [
		'XtoolsProject' => null,
	];

	/** OVERRIDABLE METHODS */

	/**
	 * Require the tool's index route (initial form) be defined here. This should also
	 * be the name of the associated model, if present.
	 * @return string
	 */
	abstract protected function getIndexRoute(): string;

	/**
	 * Override this to activate the 'too high edit count' functionality. The return value
	 * should represent the route name that we should be redirected to if the requested user
	 * has too high of an edit count.
	 * @return string|null Name of route to redirect to.
	 */
	protected function tooHighEditCountRoute(): ?string {
		return null;
	}

	/**
	 * Override this to specify which actions
	 * @return string[]
	 */
	protected function tooHighEditCountActionAllowlist(): array {
		return [];
	}

	/**
	 * Override to restrict a tool's access to only the specified projects, instead of any valid project.
	 * @return string[] Domain or DB names.
	 */
	protected function supportedProjects(): array {
		return [];
	}

	/**
	 * Override this to set which API actions for the controller require the
	 * target user to opt in to the restricted statistics.
	 * @see https://www.mediawiki.org/wiki/XTools/Edit_Counter#restricted_stats
	 * @return array
	 */
	protected function restrictedApiActions(): array {
		return [];
	}

	/**
	 * Override to set the maximum number of days allowed for the given date range.
	 * This will be used as the default date span unless $this->defaultDays() is overridden.
	 * @see XtoolsController::getUnixFromDateParams()
	 * @return int|null
	 */
	public function maxDays(): ?int {
		return null;
	}

	/**
	 * Override to set default days from current day, to use as the start date if none was provided.
	 * If this is null and $this->maxDays() is non-null, the latter will be used as the default.
	 * @return int|null
	 */
	protected function defaultDays(): ?int {
		return null;
	}

	/**
	 * Override to set the maximum number of results to show per page, default 5000.
	 * @return int
	 */
	protected function maxLimit(): int {
		return 5000;
	}

	/**
	 * XtoolsController constructor.
	 * @param ContainerInterface $container
	 * @param RequestStack $requestStack
	 * @param ManagerRegistry $managerRegistry
	 * @param CacheItemPoolInterface $cache
	 * @param Client $guzzle
	 * @param I18nHelper $i18n
	 * @param ProjectRepository $projectRepo
	 * @param UserRepository $userRepo
	 * @param PageRepository $pageRepo
	 * @param Environment $twig
	 * @param bool $isWMF
	 * @param string $defaultProject
	 */
	public function __construct(
		ContainerInterface $container,
		RequestStack $requestStack,
		protected ManagerRegistry $managerRegistry,
		protected CacheItemPoolInterface $cache,
		protected Client $guzzle,
		protected I18nHelper $i18n,
		protected ProjectRepository $projectRepo,
		protected UserRepository $userRepo,
		protected PageRepository $pageRepo,
		protected Environment $twig,
		/** @var bool Whether this is a WMF installation. */
		protected bool $isWMF,
		/** @var string The configured default project. */
		protected string $defaultProject,
	) {
		$this->container = $container;
		$this->request = $requestStack->getCurrentRequest();
		$this->params = $this->parseQueryParams();

		// Parse out the name of the controller and action.
		$pattern = "#::([a-zA-Z]*)Action#";
		$matches = [];
		// The blank string here only happens in the unit tests, where the request may not be made to an action.
		preg_match( $pattern, $this->request->get( '_controller' ) ?? '', $matches );
		$this->controllerAction = $matches[1] ?? '';

		// Whether the action is an API action.
		$this->isApi = str_ends_with( $this->controllerAction, 'Api' ) || $this->controllerAction === 'recordUsage';

		// Whether we're making a subrequest (the view makes a request to another action).
		$this->isSubRequest = $this->request->get( 'htmlonly' )
			|| $requestStack->getParentRequest() !== null;

		// Disallow AJAX (unless it's an API or subrequest).
		$this->checkIfAjax();

		// Load user options from cookies.
		$this->loadCookies();

		// Set the class-level properties based on params.
		if ( str_contains( strtolower( $this->controllerAction ), 'index' ) ) {
			// Index pages should only set the project, and no other class properties.
			$this->setProject( $this->getProjectFromQuery() );

			// ...except for transforming IP ranges. Because Symfony routes are separated by slashes, we need a way to
			// indicate a CIDR range because otherwise i.e. the path /sc/enwiki/192.168.0.0/24 could be interpreted as
			// the Simple Edit Counter for 192.168.0.0 in the namespace with ID 24. So we prefix ranges with 'ipr-'.
			// Further IP range handling logic is in the User class, i.e. see User::__construct, User::isIpRange.
			if ( isset( $this->params['username'] ) && IPUtils::isValidRange( $this->params['username'] ) ) {
				$this->params['username'] = 'ipr-' . $this->params['username'];
			}
		} else {
			// Includes the project.
			$this->setProperties();
		}

		// Check if the request is to a restricted API endpoint, where the target user has to opt-in to statistics.
		$this->checkRestrictedApiEndpoint();
	}

	/**
	 * Check if the request is AJAX, and disallow it unless they're using the API or if it's a subrequest.
	 */
	private function checkIfAjax(): void {
		if ( $this->request->isXmlHttpRequest() && !$this->isApi && !$this->isSubRequest ) {
			throw new HttpException(
				Response::HTTP_FORBIDDEN,
				$this->i18n->msg( 'error-automation', [ 'https://www.mediawiki.org/Special:MyLanguage/XTools/API' ] )
			);
		}
	}

	/**
	 * Check if the request is to a restricted API endpoint, and throw an exception if the target user hasn't opted-in.
	 * @throws XtoolsHttpException
	 */
	private function checkRestrictedApiEndpoint(): void {
		$restrictedAction = in_array( $this->controllerAction, $this->restrictedApiActions() );

		if ( $this->isApi && $restrictedAction && !$this->project->userHasOptedIn( $this->user ) ) {
			throw new XtoolsHttpException(
				$this->i18n->msg( 'not-opted-in', [
					$this->getOptedInPage()->getTitle(),
					$this->i18n->msg( 'not-opted-in-link' ) .
						' <https://www.mediawiki.org/wiki/Special:MyLanguage/XTools/Edit_Counter#restricted_stats>',
					$this->i18n->msg( 'not-opted-in-login' ),
				] ),
				'',
				$this->params,
				true,
				Response::HTTP_UNAUTHORIZED
			);
		}
	}

	/**
	 * Get the path to the opt-in page for restricted statistics.
	 * @return Page
	 */
	protected function getOptedInPage(): Page {
		return new Page( $this->pageRepo, $this->project, $this->project->userOptInPage( $this->user ) );
	}

	/***********
	 * COOKIES *
	 */

	/**
	 * Load user preferences from the associated cookies.
	 */
	private function loadCookies(): void {
		// Not done for subrequests.
		if ( $this->isSubRequest ) {
			return;
		}

		foreach ( array_keys( $this->cookies ) as $name ) {
			$this->cookies[$name] = $this->request->cookies->get( $name );
		}
	}

	/**
	 * Set cookies on the given Response.
	 * @param Response $response
	 */
	private function setCookies( Response $response ): void {
		// Not done for subrequests.
		if ( $this->isSubRequest ) {
			return;
		}

		foreach ( $this->cookies as $name => $value ) {
			$response->headers->setCookie(
				Cookie::create( $name, $value )
			);
		}
	}

	/**
	 * Sets the project, with the domain in $this->cookies['XtoolsProject'] that will
	 * later get set on the Response headers in self::getFormattedResponse().
	 * @param Project $project
	 */
	private function setProject( Project $project ): void {
		$this->project = $project;
		$this->cookies['XtoolsProject'] = $project->getDomain();
	}

	/****************************
	 * SETTING CLASS PROPERTIES *
	 */

	/**
	 * Normalize all common parameters used by the controllers and set class properties.
	 */
	private function setProperties(): void {
		$this->namespace = $this->params['namespace'] ?? null;

		// Offset is given as ISO timestamp and is stored as a UNIX timestamp (or false).
		if ( isset( $this->params['offset'] ) ) {
			$this->offset = strtotime( $this->params['offset'] );
		}

		// Limit needs to be an int.
		if ( isset( $this->params['limit'] ) ) {
			// Normalize.
			$this->params['limit'] = min( max( 1, (int)$this->params['limit'] ), $this->maxLimit() );
			$this->limit = $this->params['limit'];
		}

		if ( isset( $this->params['project'] ) ) {
			$this->setProject( $this->validateProject( $this->params['project'] ) );
		} elseif ( $this->cookies['XtoolsProject'] !== null ) {
			// Set from cookie.
			$this->setProject(
				$this->validateProject( $this->cookies['XtoolsProject'] )
			);
		}

		if ( isset( $this->params['username'] ) ) {
			$this->user = $this->validateUser( $this->params['username'] );
		}
		if ( isset( $this->params['page'] ) ) {
			$this->page = $this->getPageFromNsAndTitle( $this->namespace, $this->params['page'] );
		}

		$this->setDates();
	}

	/**
	 * Set class properties for dates, if such params were passed in.
	 */
	private function setDates(): void {
		$start = $this->params['start'] ?? false;
		$end = $this->params['end'] ?? false;
		if ( $start || $end || $this->maxDays() !== null ) {
			[ $this->start, $this->end ] = $this->getUnixFromDateParams( $start, $end );

			// Set $this->params accordingly too, so that for instance API responses will include it.
			$this->params['start'] = is_int( $this->start ) ? date( 'Y-m-d', $this->start ) : false;
			$this->params['end'] = is_int( $this->end ) ? date( 'Y-m-d', $this->end ) : false;
		}
	}

	/**
	 * Construct a fully qualified page title given the namespace and title.
	 * @param int|string $ns Namespace ID.
	 * @param string $title Page title.
	 * @param bool $rawTitle Return only the title (and not a Page).
	 * @return Page|string
	 */
	protected function getPageFromNsAndTitle( $ns, string $title, bool $rawTitle = false ) {
		if ( (int)$ns === 0 ) {
			return $rawTitle ? $title : $this->validatePage( $title );
		}

		// Prepend namespace and strip out duplicates.
		$nsName = $this->project->getNamespaces()[$ns] ?? $this->i18n->msg( 'unknown' );
		$title = $nsName . ':' . preg_replace( '/^' . $nsName . ':/', '', $title );
		return $rawTitle ? $title : $this->validatePage( $title );
	}

	/**
	 * Get a Project instance from the project string, using defaults if the given project string is invalid.
	 * @return Project
	 */
	public function getProjectFromQuery(): Project {
		// Set default project so we can populate the namespace selector on index pages.
		// Defaults to project stored in cookie, otherwise project specified in parameters.yml.
		if ( isset( $this->params['project'] ) ) {
			$project = $this->params['project'];
		} elseif ( $this->cookies['XtoolsProject'] !== null ) {
			$project = $this->cookies['XtoolsProject'];
		} else {
			$project = $this->defaultProject;
		}

		$projectData = $this->projectRepo->getProject( $project );

		// Revert back to defaults if we've established the given project was invalid.
		if ( !$projectData->exists() ) {
			$projectData = $this->projectRepo->getProject( $this->defaultProject );
		}

		return $projectData;
	}

	/*************************
	 * GETTERS / VALIDATIONS *
	 */

	/**
	 * Validate the given project, returning a Project if it is valid or false otherwise.
	 * @param string $projectQuery Project domain or database name.
	 * @return Project
	 * @throws XtoolsHttpException
	 */
	public function validateProject( string $projectQuery ): Project {
		$project = $this->projectRepo->getProject( $projectQuery );

		// Check if it is an explicitly allowed project for the current tool.
		if ( $this->supportedProjects() && !in_array( $project->getDomain(), $this->supportedProjects() ) ) {
			$this->throwXtoolsException(
				$this->getIndexRoute(),
				'error-authorship-unsupported-project',
				[ $this->params['project'] ],
				'project'
			);
		}

		if ( !$project->exists() ) {
			$this->throwXtoolsException(
				$this->getIndexRoute(),
				'invalid-project',
				[ $this->params['project'] ],
				'project'
			);
		}

		return $project;
	}

	/**
	 * Validate the given user, returning a User or Redirect if they don't exist.
	 * @param string $username
	 * @return User
	 * @throws XtoolsHttpException
	 */
	public function validateUser( string $username ): User {
		$user = new User( $this->userRepo, $username );

		// Allow querying for any IP, currently with no edit count limitation...
		// Once T188677 is resolved IPs will be affected by the EXPLAIN results.
		if ( $user->isIP() ) {
			// Validate CIDR limits.
			if ( !$user->isQueryableRange() ) {
				$limit = $user->isIPv6() ? User::MAX_IPV6_CIDR : User::MAX_IPV4_CIDR;
				$this->throwXtoolsException( $this->getIndexRoute(), 'ip-range-too-wide', [ $limit ], 'username' );
			}
			return $user;
		}

		// Check against centralauth for global tools.
		$isGlobalTool = str_contains( $this->request->get( '_controller', '' ), 'Global' );
		if ( $isGlobalTool && !$user->existsGlobally() ) {
			$this->throwXtoolsException( $this->getIndexRoute(), 'user-not-found', [], 'username' );
		} elseif ( !$isGlobalTool && isset( $this->project ) && !$user->existsOnProject( $this->project ) ) {
			// Don't continue if the user doesn't exist.
			$this->throwXtoolsException( $this->getIndexRoute(), 'user-not-found', [], 'username' );
		}

		if ( isset( $this->project ) && $user->hasManyEdits( $this->project ) ) {
			$this->handleHasManyEdits( $user );
		}

		return $user;
	}

	private function handleHasManyEdits( User $user ): void {
		$originalParams = $this->params;
		$actionAllowlisted = in_array( $this->controllerAction, $this->tooHighEditCountActionAllowlist() );

		// Reject users with a crazy high edit count.
		if ( $this->tooHighEditCountRoute() &&
			!$actionAllowlisted &&
			$user->hasTooManyEdits( $this->project )
		) {
			/** TODO: Somehow get this to use self::throwXtoolsException */

			// If redirecting to a different controller, show an informative message accordingly.
			if ( $this->tooHighEditCountRoute() !== $this->getIndexRoute() ) {
				// FIXME: This is currently only done for Edit Counter, redirecting to Simple Edit Counter,
				//   so this bit is hardcoded. We need to instead give the i18n key of the route.
				$redirMsg = $this->i18n->msg( 'too-many-edits-redir', [
					$this->i18n->msg( 'tool-simpleeditcounter' ),
				] );
				$msg = $this->i18n->msg( 'too-many-edits', [
						$this->i18n->numberFormat( $user->maxEdits() ),
					] ) . '. ' . $redirMsg;
				$this->addFlashMessage( 'danger', $msg );
			} else {
				$this->addFlashMessage( 'danger', 'too-many-edits', [
					$this->i18n->numberFormat( $user->maxEdits() ),
				] );

				// Redirecting back to index, so remove username (otherwise we'd get a redirect loop).
				unset( $this->params['username'] );
			}

			// Clear flash bag for API responses, since they get intercepted in ExceptionListener
			// and would otherwise be shown in subsequent requests.
			if ( $this->isApi ) {
				$this->getFlashBag()?->clear();
			}

			throw new XtoolsHttpException(
				$this->i18n->msg( 'too-many-edits', [ $user->maxEdits() ] ),
				$this->generateUrl( $this->tooHighEditCountRoute(), $this->params ),
				$originalParams,
				$this->isApi,
				Response::HTTP_NOT_IMPLEMENTED
			);
		}

		// Require login for users with a semi-crazy high edit count.
		// For now, this only effects HTML requests and not the API.
		if ( !$this->isApi && !$actionAllowlisted && !$this->request->getSession()->get( 'logged_in_user' ) ) {
			throw new AccessDeniedHttpException( 'error-login-required' );
		}
	}

	/**
	 * Get a Page instance from the given page title, and validate that it exists.
	 * @param string $pageTitle
	 * @return Page
	 * @throws XtoolsHttpException
	 */
	public function validatePage( string $pageTitle ): Page {
		$page = new Page( $this->pageRepo, $this->project, $pageTitle );

		if ( !$page->exists() ) {
			$this->throwXtoolsException(
				$this->getIndexRoute(),
				'no-result',
				[ $this->params['page'] ?? null ],
				'page'
			);
		}

		return $page;
	}

	/**
	 * Throw an XtoolsHttpException, which the given error message and redirects to specified action.
	 * @param string $redirectAction Name of action to redirect to.
	 * @param string $message i18n key of error message. Shown in API responses.
	 *   If no message with this key exists, $message is shown as-is.
	 * @param array $messageParams
	 * @param string|null $invalidParam This will be removed from $this->params. Omit if you don't want this to happen.
	 * @throws XtoolsHttpException
	 */
	public function throwXtoolsException(
		string $redirectAction,
		string $message,
		array $messageParams = [],
		?string $invalidParam = null
	): void {
		$this->addFlashMessage( 'danger', $message, $messageParams );
		$originalParams = $this->params;

		// Remove invalid parameter if it was given.
		if ( is_string( $invalidParam ) ) {
			unset( $this->params[$invalidParam] );
		}

		// We sometimes are redirecting to the index page, so also remove project (otherwise we'd get a redirect loop).
		/**
		 * FIXME: Index pages should have a 'nosubmit' parameter to prevent submission.
		 * Then we don't even need to remove $invalidParam.
		 * Better, we should show the error on the results page, with no results.
		 */
		unset( $this->params['project'] );

		// Throw exception which will redirect to $redirectAction.
		throw new XtoolsHttpException(
			$this->i18n->msgIfExists( $message, $messageParams ),
			$this->generateUrl( $redirectAction, $this->params ),
			$originalParams,
			$this->isApi
		);
	}

	/******************
	 * PARSING PARAMS *
	 */

	/**
	 * Get all standardized parameters from the Request, either via URL query string or routing.
	 * @return string[]
	 */
	public function getParams(): array {
		$paramsToCheck = [
			'project',
			'username',
			'namespace',
			'page',
			'categories',
			'group',
			'redirects',
			'deleted',
			'start',
			'end',
			'offset',
			'limit',
			'format',
			'tool',
			'tools',
			'q',
			'include_pattern',
			'exclude_pattern',
			'classonly',

			// Legacy parameters.
			'user',
			'name',
			'article',
			'wiki',
			'wikifam',
			'lang',
			'wikilang',
			'begin',
		];

		/** @var string[] $params Each parameter that was detected along with its value. */
		$params = [];

		foreach ( $paramsToCheck as $param ) {
			// Pull in either from URL query string or route.
			$value = $this->request->query->get( $param ) ?: $this->request->get( $param );

			// Only store if value is given ('namespace' or 'username' could be '0').
			if ( $value !== null && $value !== '' ) {
				$params[$param] = rawurldecode( (string)$value );
			}
		}

		return $params;
	}

	/**
	 * Parse out common parameters from the request. These include the 'project', 'username', 'namespace' and 'page',
	 * along with their legacy counterparts (e.g. 'lang' and 'wiki').
	 * @return string[] Normalized parameters (no legacy params).
	 */
	public function parseQueryParams(): array {
		$params = $this->getParams();

		// Covert any legacy parameters, if present.
		$params = $this->convertLegacyParams( $params );

		// Remove blank values.
		return array_filter( $params, static function ( $param ) {
			// 'namespace' or 'username' could be '0'.
			return $param !== null && $param !== '';
		} );
	}

	/**
	 * Get Unix timestamps from given start and end string parameters. This also makes $start $maxDays() before
	 * $end if not present, and makes $end the current time if not present.
	 * The date range will not exceed $this->maxDays() days, if this public class property is set.
	 * @param int|string|false $start Unix timestamp or string accepted by strtotime.
	 * @param int|string|false $end Unix timestamp or string accepted by strtotime.
	 * @return int[] Start and end date as UTC timestamps.
	 */
	public function getUnixFromDateParams( $start, $end ): array {
		$today = strtotime( 'today midnight' );

		// start time should not be in the future.
		$startTime = min(
			is_int( $start ) ? $start : strtotime( (string)$start ),
			$today
		);

		// end time defaults to now, and will not be in the future.
		$endTime = min(
			( is_int( $end ) ? $end : strtotime( (string)$end ) ) ?: $today,
			$today
		);

		// Default to $this->defaultDays() or $this->maxDays() before end time if start is not present.
		$daysOffset = $this->defaultDays() ?? $this->maxDays();
		if ( $startTime === false && $daysOffset ) {
			$startTime = strtotime( "-$daysOffset days", $endTime );
		}

		// Default to $this->defaultDays() or $this->maxDays() after start time if end is not present.
		if ( $end === false && $daysOffset ) {
			$endTime = min(
				strtotime( "+$daysOffset days", $startTime ),
				$today
			);
		}

		// Reverse if start date is after end date.
		if ( $startTime > $endTime && $startTime !== false && $end !== false ) {
			$newEndTime = $startTime;
			$startTime = $endTime;
			$endTime = $newEndTime;
		}

		// Finally, don't let the date range exceed $this->maxDays().
		$startObj = DateTime::createFromFormat( 'U', (string)$startTime );
		$endObj = DateTime::createFromFormat( 'U', (string)$endTime );
		if ( $this->maxDays() && $startObj->diff( $endObj )->days > $this->maxDays() ) {
			// Show warnings that the date range was truncated.
			$this->addFlashMessage( 'warning', 'date-range-too-wide', [ $this->maxDays() ] );

			$startTime = strtotime( '-' . $this->maxDays() . ' days', $endTime );
		}

		return [ $startTime, $endTime ];
	}

	/**
	 * Given the params hash, normalize any legacy parameters to their modern equivalent.
	 * @param string[] $params
	 * @return string[]
	 */
	private function convertLegacyParams( array $params ): array {
		$paramMap = [
			'user' => 'username',
			'name' => 'username',
			'article' => 'page',
			'begin' => 'start',

			// Copy super legacy project params to legacy so we can concatenate below.
			'wikifam' => 'wiki',
			'wikilang' => 'lang',
		];

		// Copy legacy parameters to modern equivalent.
		foreach ( $paramMap as $legacy => $modern ) {
			if ( isset( $params[$legacy] ) ) {
				$params[$modern] = $params[$legacy];
				unset( $params[$legacy] );
			}
		}

		// Separate parameters for language and wiki.
		if ( isset( $params['wiki'] ) && isset( $params['lang'] ) ) {
			// 'wikifam' may be like '.wikipedia.org', vs just 'wikipedia',
			// so we must remove leading periods and trailing .org's.
			$params['project'] = $params['lang'] . '.' . rtrim( ltrim( $params['wiki'], '.' ), '.org' ) . '.org';
			unset( $params['wiki'] );
			unset( $params['lang'] );
		}

		return $params;
	}

	/************************
	 * FORMATTING RESPONSES *
	 */

	/**
	 * Get the rendered template for the requested format. This method also updates the cookies.
	 * @param string $templatePath Path to template without format,
	 *   such as '/editCounter/latest_global'.
	 * @param array $ret Data that should be passed to the view.
	 * @return Response
	 * @codeCoverageIgnore
	 */
	public function getFormattedResponse( string $templatePath, array $ret ): Response {
		$format = $this->request->query->get( 'format', 'html' );
		if ( $format == '' ) {
			// The default above doesn't work when the 'format' parameter is blank.
			$format = 'html';
		}

		// Merge in common default parameters, giving $ret (from the caller) the priority.
		$ret = array_merge( [
			'project' => $this->project,
			'user' => $this->user,
			'page' => $this->page ?? null,
			'namespace' => $this->namespace,
			'start' => $this->start,
			'end' => $this->end,
		], $ret );

		$formatMap = [
			'wikitext' => 'text/plain',
			'csv' => 'text/csv',
			'tsv' => 'text/tab-separated-values',
			'json' => 'application/json',
		];

		$response = new Response();

		// Set cookies. Note this must be done before rendering the view, as the view may invoke subrequests.
		$this->setCookies( $response );

		// If requested format does not exist, assume HTML.
		if ( $this->twig->getLoader()->exists( "$templatePath.$format.twig" ) === false ) {
			$format = 'html';
		}

		$response = $this->render( "$templatePath.$format.twig", $ret, $response );

		$contentType = $formatMap[$format] ?? 'text/html';
		$response->headers->set( 'Content-Type', $contentType );

		if ( in_array( $format, [ 'csv', 'tsv' ] ) ) {
			$filename = $this->getFilenameForRequest();
			$response->headers->set(
				'Content-Disposition',
				"attachment; filename=\"{$filename}.$format\""
			);
		}

		return $response;
	}

	/**
	 * Returns given filename from the current Request, with problematic characters filtered out.
	 * @return string
	 */
	private function getFilenameForRequest(): string {
		$filename = trim( $this->request->getPathInfo(), '/' );
		return trim( preg_replace( '/[-\/:;*?|<>%#"]+/', '-', $filename ) );
	}

	/**
	 * Return a JsonResponse object pre-supplied with the requested params.
	 * @param array $data
	 * @param int $responseCode
	 * @return JsonResponse
	 */
	public function getFormattedApiResponse( array $data, int $responseCode = Response::HTTP_OK ): JsonResponse {
		$response = new JsonResponse();
		$response->setEncodingOptions( JSON_NUMERIC_CHECK );
		$response->setStatusCode( $responseCode );

		// Normalize display of IP ranges (they are prefixed with 'ipr-' in the params).
		if ( $this->user && $this->user->isIpRange() ) {
			$this->params['username'] = $this->user->getUsername();
		}

		$ret = array_merge( $this->params, [
			// In some controllers, $this->params['project'] may be overridden with a Project object.
			'project' => $this->project->getDomain(),
		], $data );

		// Merge in flash messages, putting them at the top.
		$flashes = $this->getFlashBag()?->peekAll() ?? [];
		$ret = array_merge( $flashes, $ret );

		// Flashes now can be cleared after merging into the response.
		$this->getFlashBag()?->clear();

		// Normalize path param values.
		$ret = self::normalizeApiProperties( $ret );

		$response->setData( $ret );

		return $response;
	}

	/**
	 * Normalize the response data, adding in the elapsed_time.
	 * @param array $params
	 * @return array
	 */
	public static function normalizeApiProperties( array $params ): array {
		foreach ( $params as $param => $value ) {
			if ( $value === false ) {
				// False values must be empty params.
				unset( $params[$param] );
			} elseif ( is_string( $value ) && str_contains( $value, '|' ) ) {
				// Any pipe-separated values should be returned as an array.
				$params[$param] = explode( '|', $value );
			} elseif ( $value instanceof DateTime ) {
				// Convert DateTime objects to ISO 8601 strings.
				$params[$param] = $value->format( 'Y-m-d\TH:i:s\Z' );
			}
		}

		$elapsedTime = round(
			microtime( true ) - $_SERVER['REQUEST_TIME_FLOAT'],
			3
		);
		return array_merge( $params, [ 'elapsed_time' => $elapsedTime ] );
	}

	/**
	 * Parse a boolean value from the query string, treating 'false' and '0' as false.
	 * @param string $param
	 * @return bool
	 */
	public function getBoolVal( string $param ): bool {
		return isset( $this->params[$param] ) &&
			!in_array( $this->params[$param], [ 'false', '0' ] );
	}

	/**
	 * Used to standardized the format of API responses that contain revisions.
	 * Adds a 'full_page_title' key and value to each entry in $data.
	 * If there are as many entries in $data as there are $this->limit, pagination is assumed
	 *   and a 'continue' key is added to the end of the response body.
	 * @param string $key Key accessing the list of revisions in $data.
	 * @param array $out Whatever data needs to appear above the $data in the response body.
	 * @param array $data The data set itself.
	 * @return array
	 */
	public function addFullPageTitlesAndContinue( string $key, array $out, array $data ): array {
		// Add full_page_title (in addition to the existing page_title and namespace keys).
		$out[$key] = array_map( function ( $rev ) {
			return array_merge( [
				'full_page_title' => $this->getPageFromNsAndTitle(
					(int)$rev['namespace'],
					$rev['page_title'],
					true
				),
			], $rev );
		}, $data );

		// Check if pagination is needed.
		if ( count( $out[$key] ) === $this->limit && count( $out[$key] ) > 0 ) {
			// Use the timestamp of the last Edit as the value for the 'continue' return key,
			//   which can be used as a value for 'offset' in order to paginate results.
			$timestamp = array_slice( $out[$key], -1, 1 )[0]['timestamp'];
			$out['continue'] = ( new DateTime( $timestamp ) )->format( 'Y-m-d\TH:i:s\Z' );
		}

		return $out;
	}

	/*********
	 * OTHER *
	 */

	/**
	 * Record usage of an API endpoint.
	 * @param string $endpoint
	 * @codeCoverageIgnore
	 */
	public function recordApiUsage( string $endpoint ): void {
		/** @var Connection $conn */
		$conn = $this->managerRegistry->getConnection( 'default' );
		$date = date( 'Y-m-d' );

		// Increment count in timeline
		try {
			$sql = "INSERT INTO usage_api_timeline
>>>>>>> 1df27f4c
                    VALUES(NULL, :date, :endpoint, 1)
                    ON DUPLICATE KEY UPDATE `count` = `count` + 1";
			$conn->executeStatement( $sql, [
				'date' => $date,
				'endpoint' => $endpoint,
			] );
		} catch ( Exception $e ) {
			// Do nothing. API response should still be returned rather than erroring out.
		}
	}

	/**
	 * Get the FlashBag instance from the current session, if available.
	 * @return ?FlashBagInterface
	 */
	public function getFlashBag(): ?FlashBagInterface {
		if ( $this->request->getSession() instanceof FlashBagAwareSessionInterface ) {
			return $this->request->getSession()->getFlashBag();
		}
		return null;
	}

	/**
	 * Add a flash message.
	 * @param string $type
	 * @param string|Markup $key i18n key or raw message.
	 * @param array $vars
	 */
	public function addFlashMessage( string $type, string|Markup $key, array $vars = [] ): void {
		if ( $key instanceof Markup || !$this->i18n->msgExists( $key, $vars ) ) {
			$msg = $key;
		} else {
			$msg = $this->i18n->msg( $key, $vars );
		}
		$this->addFlash( $type, $msg );
	}
}<|MERGE_RESOLUTION|>--- conflicted
+++ resolved
@@ -38,1002 +38,6 @@
  * Project/User instances. These are used in other controllers in the App\Controller namespace.
  * @abstract
  */
-<<<<<<< HEAD
-abstract class XtoolsController extends AbstractController
-{
-    /** DEPENDENCIES */
-
-    protected CacheItemPoolInterface $cache;
-    protected Client $guzzle;
-    protected Environment $twig;
-    protected FlashBagInterface $flashBag;
-    protected I18nHelper $i18n;
-    protected ManagerRegistry $managerRegistry;
-    protected ProjectRepository $projectRepo;
-    protected UserRepository $userRepo;
-    protected PageRepository $pageRepo;
-
-    /** @var bool Whether this is a WMF installation. */
-    protected bool $isWMF;
-
-    /** @var string The configured default project. */
-    protected string $defaultProject;
-
-    /** OTHER CLASS PROPERTIES */
-
-    /** @var Request The request object. */
-    protected Request $request;
-
-    /** @var string Name of the action within the child controller that is being executed. */
-    protected string $controllerAction;
-
-    /** @var array Hash of params parsed from the Request. */
-    protected array $params;
-
-    /** @var bool Whether this is a request to an API action. */
-    protected bool $isApi;
-
-    /** @var Project Relevant Project parsed from the Request. */
-    protected Project $project;
-
-    /** @var User|null Relevant User parsed from the Request. */
-    protected ?User $user = null;
-
-    /** @var Page|null Relevant Page parsed from the Request. */
-    protected ?Page $page = null;
-
-    /** @var int|false Start date parsed from the Request. */
-    protected $start = false;
-
-    /** @var int|false End date parsed from the Request. */
-    protected $end = false;
-
-    /** @var int|string|null Namespace parsed from the Request, ID as int or 'all' for all namespaces. */
-    protected $namespace;
-
-    /** @var int|false Unix timestamp. Pagination offset that substitutes for $end. */
-    protected $offset = false;
-
-    /** @var int|null Number of results to return. */
-    protected ?int $limit = 50;
-
-    /** @var bool Is the current request a subrequest? */
-    protected bool $isSubRequest;
-
-    /**
-     * Stores user preferences such default project.
-     * This may get altered from the Request and updated in the Response.
-     * @var array
-     */
-    protected array $cookies = [
-        'XtoolsProject' => null,
-    ];
-
-    /** OVERRIDABLE METHODS */
-
-    /**
-     * Require the tool's index route (initial form) be defined here. This should also
-     * be the name of the associated model, if present.
-     * @return string
-     */
-    abstract protected function getIndexRoute(): string;
-
-    /**
-     * Override this to activate the 'too high edit count' functionality. The return value
-     * should represent the route name that we should be redirected to if the requested user
-     * has too high of an edit count.
-     * @return string|null Name of route to redirect to.
-     */
-    protected function tooHighEditCountRoute(): ?string
-    {
-        return null;
-    }
-
-    /**
-     * Override this to specify which actions
-     * @return string[]
-     */
-    protected function tooHighEditCountActionAllowlist(): array
-    {
-        return [];
-    }
-
-    /**
-     * Override to restrict a tool's access to only the specified projects, instead of any valid project.
-     * @return string[] Domain or DB names.
-     */
-    protected function supportedProjects(): array
-    {
-        return [];
-    }
-
-    /**
-     * Override this to set which API actions for the controller require the
-     * target user to opt in to the restricted statistics.
-     * @see https://www.mediawiki.org/wiki/XTools/Edit_Counter#restricted_stats
-     * @return array
-     */
-    protected function restrictedApiActions(): array
-    {
-        return [];
-    }
-
-    /**
-     * Override to set the maximum number of days allowed for the given date range.
-     * This will be used as the default date span unless $this->defaultDays() is overridden.
-     * @see XtoolsController::getUnixFromDateParams()
-     * @return int|null
-     */
-    public function maxDays(): ?int
-    {
-        return null;
-    }
-
-    /**
-     * Override to set default days from current day, to use as the start date if none was provided.
-     * If this is null and $this->maxDays() is non-null, the latter will be used as the default.
-     * @return int|null
-     */
-    protected function defaultDays(): ?int
-    {
-        return null;
-    }
-
-    /**
-     * Override to set the maximum number of results to show per page, default 5000.
-     * @return int
-     */
-    protected function maxLimit(): int
-    {
-        return 5000;
-    }
-
-    /**
-     * XtoolsController constructor.
-     * @param ContainerInterface $container
-     * @param RequestStack $requestStack
-     * @param ManagerRegistry $managerRegistry
-     * @param CacheItemPoolInterface $cache
-     * @param FlashBagInterface $flashBag
-     * @param Client $guzzle
-     * @param I18nHelper $i18n
-     * @param ProjectRepository $projectRepo
-     * @param UserRepository $userRepo
-     * @param PageRepository $pageRepo
-     * @param bool $isWMF
-     * @param string $defaultProject
-     */
-    public function __construct(
-        ContainerInterface $container,
-        RequestStack $requestStack,
-        ManagerRegistry $managerRegistry,
-        CacheItemPoolInterface $cache,
-        FlashBagInterface $flashBag,
-        Client $guzzle,
-        I18nHelper $i18n,
-        ProjectRepository $projectRepo,
-        UserRepository $userRepo,
-        PageRepository $pageRepo,
-        Environment $twig,
-        bool $isWMF,
-        string $defaultProject
-    ) {
-        $this->container = $container;
-        $this->request = $requestStack->getCurrentRequest();
-        $this->managerRegistry = $managerRegistry;
-        $this->cache = $cache;
-        $this->flashBag = $flashBag;
-        $this->guzzle = $guzzle;
-        $this->i18n = $i18n;
-        $this->projectRepo = $projectRepo;
-        $this->userRepo = $userRepo;
-        $this->pageRepo = $pageRepo;
-        $this->twig = $twig;
-        $this->isWMF = $isWMF;
-        $this->defaultProject = $defaultProject;
-        $this->params = $this->parseQueryParams();
-
-        // Parse out the name of the controller and action.
-        $pattern = "#::([a-zA-Z]*)Action#";
-        $matches = [];
-        // The blank string here only happens in the unit tests, where the request may not be made to an action.
-        preg_match($pattern, $this->request->get('_controller') ?? '', $matches);
-        $this->controllerAction = $matches[1] ?? '';
-
-        // Whether the action is an API action.
-        $this->isApi = 'Api' === substr($this->controllerAction, -3) || 'recordUsage' === $this->controllerAction;
-
-        // Whether we're making a subrequest (the view makes a request to another action).
-        $this->isSubRequest = $this->request->get('htmlonly')
-            || null !== $requestStack->getParentRequest();
-
-        // Disallow AJAX (unless it's an API or subrequest).
-        $this->checkIfAjax();
-
-        // Load user options from cookies.
-        $this->loadCookies();
-
-        // Set the class-level properties based on params.
-        if (false !== strpos(strtolower($this->controllerAction), 'index')) {
-            // Index pages should only set the project, and no other class properties.
-            $this->setProject($this->getProjectFromQuery());
-
-            // ...except for transforming IP ranges. Because Symfony routes are separated by slashes, we need a way to
-            // indicate a CIDR range because otherwise i.e. the path /sc/enwiki/192.168.0.0/24 could be interpreted as
-            // the Simple Edit Counter for 192.168.0.0 in the namespace with ID 24. So we prefix ranges with 'ipr-'.
-            // Further IP range handling logic is in the User class, i.e. see User::__construct, User::isIpRange.
-            if (isset($this->params['username']) && IPUtils::isValidRange($this->params['username'])) {
-                $this->params['username'] = 'ipr-'.$this->params['username'];
-            }
-        } else {
-            $this->setProperties(); // Includes the project.
-        }
-
-        // Check if the request is to a restricted API endpoint, where the target user has to opt-in to statistics.
-        $this->checkRestrictedApiEndpoint();
-    }
-
-    /**
-     * Check if the request is AJAX, and disallow it unless they're using the API or if it's a subrequest.
-     */
-    private function checkIfAjax(): void
-    {
-        if ($this->request->isXmlHttpRequest() && !$this->isApi && !$this->isSubRequest) {
-            throw new HttpException(
-                Response::HTTP_FORBIDDEN,
-                $this->i18n->msg('error-automation', ['https://www.mediawiki.org/Special:MyLanguage/XTools/API'])
-            );
-        }
-    }
-
-    /**
-     * Check if the request is to a restricted API endpoint, and throw an exception if the target user hasn't opted-in.
-     * @throws XtoolsHttpException
-     */
-    private function checkRestrictedApiEndpoint(): void
-    {
-        $restrictedAction = in_array($this->controllerAction, $this->restrictedApiActions());
-
-        if ($this->isApi && $restrictedAction && !$this->project->userHasOptedIn($this->user)) {
-            throw new XtoolsHttpException(
-                $this->i18n->msg('not-opted-in', [
-                    $this->getOptedInPage()->getTitle(),
-                    $this->i18n->msg('not-opted-in-link') .
-                        ' <https://www.mediawiki.org/wiki/Special:MyLanguage/XTools/Edit_Counter#restricted_stats>',
-                    $this->i18n->msg('not-opted-in-login'),
-                ]),
-                '',
-                $this->params,
-                true,
-                Response::HTTP_UNAUTHORIZED
-            );
-        }
-    }
-
-    /**
-     * Get the path to the opt-in page for restricted statistics.
-     * @return Page
-     */
-    protected function getOptedInPage(): Page
-    {
-        return new Page($this->pageRepo, $this->project, $this->project->userOptInPage($this->user));
-    }
-
-    /***********
-     * COOKIES *
-     ***********/
-
-    /**
-     * Load user preferences from the associated cookies.
-     */
-    private function loadCookies(): void
-    {
-        // Not done for subrequests.
-        if ($this->isSubRequest) {
-            return;
-        }
-
-        foreach (array_keys($this->cookies) as $name) {
-            $this->cookies[$name] = $this->request->cookies->get($name);
-        }
-    }
-
-    /**
-     * Set cookies on the given Response.
-     * @param Response $response
-     */
-    private function setCookies(Response $response): void
-    {
-        // Not done for subrequests.
-        if ($this->isSubRequest) {
-            return;
-        }
-
-        foreach ($this->cookies as $name => $value) {
-            $response->headers->setCookie(
-                Cookie::create($name, $value)
-            );
-        }
-    }
-
-    /**
-     * Sets the project, with the domain in $this->cookies['XtoolsProject'] that will
-     * later get set on the Response headers in self::getFormattedResponse().
-     * @param Project $project
-     */
-    private function setProject(Project $project): void
-    {
-        $this->project = $project;
-        $this->cookies['XtoolsProject'] = $project->getDomain();
-    }
-
-    /****************************
-     * SETTING CLASS PROPERTIES *
-     ****************************/
-
-    /**
-     * Normalize all common parameters used by the controllers and set class properties.
-     */
-    private function setProperties(): void
-    {
-        $this->namespace = $this->params['namespace'] ?? null;
-
-        // Offset is given as ISO timestamp and is stored as a UNIX timestamp (or false).
-        if (isset($this->params['offset'])) {
-            $this->offset = strtotime($this->params['offset']);
-        }
-
-        // Limit needs to be an int.
-        if (isset($this->params['limit'])) {
-            // Normalize.
-            $this->params['limit'] = min(max(1, (int)$this->params['limit']), $this->maxLimit());
-            $this->limit = $this->params['limit'];
-        }
-
-        if (isset($this->params['project'])) {
-            $this->setProject($this->validateProject($this->params['project']));
-        } elseif (null !== $this->cookies['XtoolsProject']) {
-            // Set from cookie.
-            $this->setProject(
-                $this->validateProject($this->cookies['XtoolsProject'])
-            );
-        }
-
-        if (isset($this->params['username'])) {
-            $this->user = $this->validateUser($this->params['username']);
-        }
-        if (isset($this->params['page'])) {
-            $this->page = $this->getPageFromNsAndTitle($this->namespace, $this->params['page']);
-        }
-
-        $this->setDates();
-    }
-
-    /**
-     * Set class properties for dates, if such params were passed in.
-     */
-    private function setDates(): void
-    {
-        $start = $this->params['start'] ?? false;
-        $end = $this->params['end'] ?? false;
-        if ($start || $end || null !== $this->maxDays()) {
-            [$this->start, $this->end] = $this->getUnixFromDateParams($start, $end);
-
-            // Set $this->params accordingly too, so that for instance API responses will include it.
-            $this->params['start'] = is_int($this->start) ? date('Y-m-d', $this->start) : false;
-            $this->params['end'] = is_int($this->end) ? date('Y-m-d', $this->end) : false;
-        }
-    }
-
-    /**
-     * Construct a fully qualified page title given the namespace and title.
-     * @param int|string $ns Namespace ID.
-     * @param string $title Page title.
-     * @param bool $rawTitle Return only the title (and not a Page).
-     * @return Page|string
-     */
-    protected function getPageFromNsAndTitle($ns, string $title, bool $rawTitle = false)
-    {
-        if (0 === (int)$ns) {
-            return $rawTitle ? $title : $this->validatePage($title);
-        }
-
-        // Prepend namespace and strip out duplicates.
-        $nsName = $this->project->getNamespaces()[$ns] ?? $this->i18n->msg('unknown');
-        $title = $nsName.':'.preg_replace('/^'.$nsName.':/', '', $title);
-        return $rawTitle ? $title : $this->validatePage($title);
-    }
-
-    /**
-     * Get a Project instance from the project string, using defaults if the given project string is invalid.
-     * @return Project
-     */
-    public function getProjectFromQuery(): Project
-    {
-        // Set default project so we can populate the namespace selector on index pages.
-        // Defaults to project stored in cookie, otherwise project specified in parameters.yml.
-        if (isset($this->params['project'])) {
-            $project = $this->params['project'];
-        } elseif (null !== $this->cookies['XtoolsProject']) {
-            $project = $this->cookies['XtoolsProject'];
-        } else {
-            $project = $this->defaultProject;
-        }
-
-        $projectData = $this->projectRepo->getProject($project);
-
-        // Revert back to defaults if we've established the given project was invalid.
-        if (!$projectData->exists()) {
-            $projectData = $this->projectRepo->getProject($this->defaultProject);
-        }
-
-        return $projectData;
-    }
-
-    /*************************
-     * GETTERS / VALIDATIONS *
-     *************************/
-
-    /**
-     * Validate the given project, returning a Project if it is valid or false otherwise.
-     * @param string $projectQuery Project domain or database name.
-     * @return Project
-     * @throws XtoolsHttpException
-     */
-    public function validateProject(string $projectQuery): Project
-    {
-        $project = $this->projectRepo->getProject($projectQuery);
-
-        // Check if it is an explicitly allowed project for the current tool.
-        if ($this->supportedProjects() && !in_array($project->getDomain(), $this->supportedProjects())) {
-            $this->throwXtoolsException(
-                $this->getIndexRoute(),
-                'error-authorship-unsupported-project',
-                [$this->params['project']],
-                'project'
-            );
-        }
-
-        if (!$project->exists()) {
-            $this->throwXtoolsException(
-                $this->getIndexRoute(),
-                'invalid-project',
-                [$this->params['project']],
-                'project'
-            );
-        }
-
-        return $project;
-    }
-
-    /**
-     * Validate the given user, returning a User or Redirect if they don't exist.
-     * @param string $username
-     * @return User
-     * @throws XtoolsHttpException
-     */
-    public function validateUser(string $username): User
-    {
-        $user = new User($this->userRepo, $username);
-
-        // Allow querying for any IP, currently with no edit count limitation...
-        // Once T188677 is resolved IPs will be affected by the EXPLAIN results.
-        if ($user->isIP()) {
-            // Validate CIDR limits.
-            if (!$user->isQueryableRange()) {
-                $limit = $user->isIPv6() ? User::MAX_IPV6_CIDR : User::MAX_IPV4_CIDR;
-                $this->throwXtoolsException($this->getIndexRoute(), 'ip-range-too-wide', [$limit], 'username');
-            }
-            return $user;
-        }
-
-        // Check against centralauth for global tools.
-        $isGlobalTool = str_contains($this->request->get('_controller', ''), 'Global');
-        if ($isGlobalTool && !$user->existsGlobally()) {
-            $this->throwXtoolsException($this->getIndexRoute(), 'user-not-found', [], 'username');
-        } elseif (!$isGlobalTool && isset($this->project) && !$user->existsOnProject($this->project)) {
-            // Don't continue if the user doesn't exist.
-            $this->throwXtoolsException($this->getIndexRoute(), 'user-not-found', [], 'username');
-        }
-
-        if (isset($this->project) && $user->hasManyEdits($this->project)) {
-            $this->handleHasManyEdits($user);
-        }
-
-        return $user;
-    }
-
-    private function handleHasManyEdits(User $user): void
-    {
-        $originalParams = $this->params;
-        $actionAllowlisted = in_array($this->controllerAction, $this->tooHighEditCountActionAllowlist());
-
-        // Reject users with a crazy high edit count.
-        if ($this->tooHighEditCountRoute() &&
-            !$actionAllowlisted &&
-            $user->hasTooManyEdits($this->project)
-        ) {
-            /** TODO: Somehow get this to use self::throwXtoolsException */
-
-            // If redirecting to a different controller, show an informative message accordingly.
-            if ($this->tooHighEditCountRoute() !== $this->getIndexRoute()) {
-                // FIXME: This is currently only done for Edit Counter, redirecting to Simple Edit Counter,
-                //   so this bit is hardcoded. We need to instead give the i18n key of the route.
-                $redirMsg = $this->i18n->msg('too-many-edits-redir', [
-                    $this->i18n->msg('tool-simpleeditcounter'),
-                ]);
-                $msg = $this->i18n->msg('too-many-edits', [
-                        $this->i18n->numberFormat($user->maxEdits()),
-                    ]).'. '.$redirMsg;
-                $this->addFlashMessage('danger', $msg);
-            } else {
-                $this->addFlashMessage('danger', 'too-many-edits', [
-                    $this->i18n->numberFormat($user->maxEdits()),
-                ]);
-
-                // Redirecting back to index, so remove username (otherwise we'd get a redirect loop).
-                unset($this->params['username']);
-            }
-
-            // Clear flash bag for API responses, since they get intercepted in ExceptionListener
-            // and would otherwise be shown in subsequent requests.
-            if ($this->isApi) {
-                $this->flashBag->clear();
-            }
-
-            throw new XtoolsHttpException(
-                $this->i18n->msg('too-many-edits', [ $user->maxEdits() ]),
-                $this->generateUrl($this->tooHighEditCountRoute(), $this->params),
-                $originalParams,
-                $this->isApi,
-                Response::HTTP_NOT_IMPLEMENTED
-            );
-        }
-
-        // Require login for users with a semi-crazy high edit count.
-        // For now, this only effects HTML requests and not the API.
-        if (!$this->isApi && !$actionAllowlisted && !$this->request->getSession()->get('logged_in_user')) {
-            throw new AccessDeniedHttpException('error-login-required');
-        }
-    }
-
-    /**
-     * Get a Page instance from the given page title, and validate that it exists.
-     * @param string $pageTitle
-     * @return Page
-     * @throws XtoolsHttpException
-     */
-    public function validatePage(string $pageTitle): Page
-    {
-        $page = new Page($this->pageRepo, $this->project, $pageTitle);
-
-        if (!$page->exists()) {
-            $this->throwXtoolsException(
-                $this->getIndexRoute(),
-                'no-result',
-                [$this->params['page'] ?? null],
-                'page'
-            );
-        }
-
-        return $page;
-    }
-
-    /**
-     * Throw an XtoolsHttpException, which the given error message and redirects to specified action.
-     * @param string $redirectAction Name of action to redirect to.
-     * @param string $message i18n key of error message. Shown in API responses.
-     *   If no message with this key exists, $message is shown as-is.
-     * @param array $messageParams
-     * @param string|null $invalidParam This will be removed from $this->params. Omit if you don't want this to happen.
-     * @throws XtoolsHttpException
-     */
-    public function throwXtoolsException(
-        string $redirectAction,
-        string $message,
-        array $messageParams = [],
-        ?string $invalidParam = null
-    ): void {
-        $this->addFlashMessage('danger', $message, $messageParams);
-        $originalParams = $this->params;
-
-        // Remove invalid parameter if it was given.
-        if (is_string($invalidParam)) {
-            unset($this->params[$invalidParam]);
-        }
-
-        // We sometimes are redirecting to the index page, so also remove project (otherwise we'd get a redirect loop).
-        /**
-         * FIXME: Index pages should have a 'nosubmit' parameter to prevent submission.
-         * Then we don't even need to remove $invalidParam.
-         * Better, we should show the error on the results page, with no results.
-         */
-        unset($this->params['project']);
-
-        // Throw exception which will redirect to $redirectAction.
-        throw new XtoolsHttpException(
-            $this->i18n->msgIfExists($message, $messageParams),
-            $this->generateUrl($redirectAction, $this->params),
-            $originalParams,
-            $this->isApi
-        );
-    }
-
-    /******************
-     * PARSING PARAMS *
-     ******************/
-
-    /**
-     * Get all standardized parameters from the Request, either via URL query string or routing.
-     * @return string[]
-     */
-    public function getParams(): array
-    {
-        $paramsToCheck = [
-            'project',
-            'username',
-            'namespace',
-            'page',
-            'categories',
-            'group',
-            'redirects',
-            'deleted',
-            'start',
-            'end',
-            'offset',
-            'limit',
-            'format',
-            'tool',
-            'tools',
-            'q',
-            'include_pattern',
-            'exclude_pattern',
-            'classonly',
-            'countsOnly',
-
-            // Legacy parameters.
-            'user',
-            'name',
-            'article',
-            'wiki',
-            'wikifam',
-            'lang',
-            'wikilang',
-            'begin',
-        ];
-
-        /** @var string[] $params Each parameter that was detected along with its value. */
-        $params = [];
-
-        foreach ($paramsToCheck as $param) {
-            // Pull in either from URL query string or route.
-            $value = $this->request->query->get($param) ?: $this->request->get($param);
-
-            // Only store if value is given ('namespace' or 'username' could be '0').
-            if (null !== $value && '' !== $value) {
-                $params[$param] = rawurldecode((string)$value);
-            }
-        }
-
-        return $params;
-    }
-
-    /**
-     * Parse out common parameters from the request. These include the 'project', 'username', 'namespace' and 'page',
-     * along with their legacy counterparts (e.g. 'lang' and 'wiki').
-     * @return string[] Normalized parameters (no legacy params).
-     */
-    public function parseQueryParams(): array
-    {
-        $params = $this->getParams();
-
-        // Covert any legacy parameters, if present.
-        $params = $this->convertLegacyParams($params);
-
-        // Remove blank values.
-        return array_filter($params, function ($param) {
-            // 'namespace' or 'username' could be '0'.
-            return null !== $param && '' !== $param;
-        });
-    }
-
-    /**
-     * Get Unix timestamps from given start and end string parameters. This also makes $start $maxDays() before
-     * $end if not present, and makes $end the current time if not present.
-     * The date range will not exceed $this->maxDays() days, if this public class property is set.
-     * @param int|string|false $start Unix timestamp or string accepted by strtotime.
-     * @param int|string|false $end Unix timestamp or string accepted by strtotime.
-     * @return int[] Start and end date as UTC timestamps.
-     */
-    public function getUnixFromDateParams($start, $end): array
-    {
-        $today = strtotime('today midnight');
-
-        // start time should not be in the future.
-        $startTime = min(
-            is_int($start) ? $start : strtotime((string)$start),
-            $today
-        );
-
-        // end time defaults to now, and will not be in the future.
-        $endTime = min(
-            (is_int($end) ? $end : strtotime((string)$end)) ?: $today,
-            $today
-        );
-
-        // Default to $this->defaultDays() or $this->maxDays() before end time if start is not present.
-        $daysOffset = $this->defaultDays() ?? $this->maxDays();
-        if (false === $startTime && $daysOffset) {
-            $startTime = strtotime("-$daysOffset days", $endTime);
-        }
-
-        // Default to $this->defaultDays() or $this->maxDays() after start time if end is not present.
-        if (false === $end && $daysOffset) {
-            $endTime = min(
-                strtotime("+$daysOffset days", $startTime),
-                $today
-            );
-        }
-
-        // Reverse if start date is after end date.
-        if ($startTime > $endTime && false !== $startTime && false !== $end) {
-            $newEndTime = $startTime;
-            $startTime = $endTime;
-            $endTime = $newEndTime;
-        }
-
-        // Finally, don't let the date range exceed $this->maxDays().
-        $startObj = DateTime::createFromFormat('U', (string)$startTime);
-        $endObj = DateTime::createFromFormat('U', (string)$endTime);
-        if ($this->maxDays() && $startObj->diff($endObj)->days > $this->maxDays()) {
-            // Show warnings that the date range was truncated.
-            $this->addFlashMessage('warning', 'date-range-too-wide', [$this->maxDays()]);
-
-            $startTime = strtotime('-' . $this->maxDays() . ' days', $endTime);
-        }
-
-        return [$startTime, $endTime];
-    }
-
-    /**
-     * Given the params hash, normalize any legacy parameters to their modern equivalent.
-     * @param string[] $params
-     * @return string[]
-     */
-    private function convertLegacyParams(array $params): array
-    {
-        $paramMap = [
-            'user' => 'username',
-            'name' => 'username',
-            'article' => 'page',
-            'begin' => 'start',
-
-            // Copy super legacy project params to legacy so we can concatenate below.
-            'wikifam' => 'wiki',
-            'wikilang' => 'lang',
-        ];
-
-        // Copy legacy parameters to modern equivalent.
-        foreach ($paramMap as $legacy => $modern) {
-            if (isset($params[$legacy])) {
-                $params[$modern] = $params[$legacy];
-                unset($params[$legacy]);
-            }
-        }
-
-        // Separate parameters for language and wiki.
-        if (isset($params['wiki']) && isset($params['lang'])) {
-            // 'wikifam' may be like '.wikipedia.org', vs just 'wikipedia',
-            // so we must remove leading periods and trailing .org's.
-            $params['project'] = $params['lang'].'.'.rtrim(ltrim($params['wiki'], '.'), '.org').'.org';
-            unset($params['wiki']);
-            unset($params['lang']);
-        }
-
-        return $params;
-    }
-
-    /************************
-     * FORMATTING RESPONSES *
-     ************************/
-
-    /**
-     * Get the rendered template for the requested format. This method also updates the cookies.
-     * @param string $templatePath Path to template without format,
-     *   such as '/editCounter/latest_global'.
-     * @param array $ret Data that should be passed to the view.
-     * @return Response
-     * @codeCoverageIgnore
-     */
-    public function getFormattedResponse(string $templatePath, array $ret): Response
-    {
-        $format = $this->request->query->get('format', 'html');
-        if ('' == $format) {
-            // The default above doesn't work when the 'format' parameter is blank.
-            $format = 'html';
-        }
-
-        // Merge in common default parameters, giving $ret (from the caller) the priority.
-        $ret = array_merge([
-            'project' => $this->project,
-            'user' => $this->user,
-            'page' => $this->page ?? null,
-            'namespace' => $this->namespace,
-            'start' => $this->start,
-            'end' => $this->end,
-        ], $ret);
-
-        $formatMap = [
-            'wikitext' => 'text/plain',
-            'csv' => 'text/csv',
-            'tsv' => 'text/tab-separated-values',
-            'json' => 'application/json',
-        ];
-
-        $response = new Response();
-
-        // Set cookies. Note this must be done before rendering the view, as the view may invoke subrequests.
-        $this->setCookies($response);
-
-        // If requested format does not exist, assume HTML.
-        if (false === $this->twig->getLoader()->exists("$templatePath.$format.twig")) {
-            $format = 'html';
-        }
-
-        $response = $this->render("$templatePath.$format.twig", $ret, $response);
-
-        $contentType = $formatMap[$format] ?? 'text/html';
-        $response->headers->set('Content-Type', $contentType);
-
-        if (in_array($format, ['csv', 'tsv'])) {
-            $filename = $this->getFilenameForRequest();
-            $response->headers->set(
-                'Content-Disposition',
-                "attachment; filename=\"{$filename}.$format\""
-            );
-        }
-
-        return $response;
-    }
-
-    /**
-     * Returns given filename from the current Request, with problematic characters filtered out.
-     * @return string
-     */
-    private function getFilenameForRequest(): string
-    {
-        $filename = trim($this->request->getPathInfo(), '/');
-        return trim(preg_replace('/[-\/\\:;*?|<>%#"]+/', '-', $filename));
-    }
-
-    /**
-     * Return a JsonResponse object pre-supplied with the requested params.
-     * @param array $data
-     * @param int $responseCode
-     * @return JsonResponse
-     */
-    public function getFormattedApiResponse(array $data, int $responseCode = Response::HTTP_OK): JsonResponse
-    {
-        $response = new JsonResponse();
-        $response->setEncodingOptions(JSON_NUMERIC_CHECK);
-        $response->setStatusCode($responseCode);
-
-        // Normalize display of IP ranges (they are prefixed with 'ipr-' in the params).
-        if ($this->user && $this->user->isIpRange()) {
-            $this->params['username'] = $this->user->getUsername();
-        }
-
-        $ret = array_merge($this->params, [
-            // In some controllers, $this->params['project'] may be overridden with a Project object.
-            'project' => $this->project->getDomain(),
-        ], $data);
-
-        // Merge in flash messages, putting them at the top.
-        $flashes = $this->flashBag->peekAll();
-        $ret = array_merge($flashes, $ret);
-
-        // Flashes now can be cleared after merging into the response.
-        $this->flashBag->clear();
-
-        // Normalize path param values.
-        $ret = self::normalizeApiProperties($ret);
-
-        $response->setData($ret);
-
-        return $response;
-    }
-
-    /**
-     * Normalize the response data, adding in the elapsed_time.
-     * @param array $params
-     * @return array
-     */
-    public static function normalizeApiProperties(array $params): array
-    {
-        foreach ($params as $param => $value) {
-            if (false === $value) {
-                // False values must be empty params.
-                unset($params[$param]);
-            } elseif (is_string($value) && false !== strpos($value, '|')) {
-                // Any pipe-separated values should be returned as an array.
-                $params[$param] = explode('|', $value);
-            } elseif ($value instanceof DateTime) {
-                // Convert DateTime objects to ISO 8601 strings.
-                $params[$param] = $value->format('Y-m-d\TH:i:s\Z');
-            }
-        }
-
-        $elapsedTime = round(
-            microtime(true) - $_SERVER['REQUEST_TIME_FLOAT'],
-            3
-        );
-        return array_merge($params, ['elapsed_time' => $elapsedTime]);
-    }
-
-    /**
-     * Parse a boolean value from the query string, treating 'false' and '0' as false.
-     * @param string $param
-     * @return bool
-     */
-    public function getBoolVal(string $param): bool
-    {
-        return isset($this->params[$param]) &&
-            !in_array($this->params[$param], ['false', '0']);
-    }
-
-    /**
-     * Used to standardized the format of API responses that contain revisions.
-     * Adds a 'full_page_title' key and value to each entry in $data.
-     * If there are as many entries in $data as there are $this->limit, pagination is assumed
-     *   and a 'continue' key is added to the end of the response body.
-     * @param string $key Key accessing the list of revisions in $data.
-     * @param array $out Whatever data needs to appear above the $data in the response body.
-     * @param array $data The data set itself.
-     * @return array
-     */
-    public function addFullPageTitlesAndContinue(string $key, array $out, array $data): array
-    {
-        // Add full_page_title (in addition to the existing page_title and namespace keys).
-        $out[$key] = array_map(function ($rev) {
-            return array_merge([
-                'full_page_title' => $this->getPageFromNsAndTitle(
-                    (int)$rev['namespace'],
-                    $rev['page_title'],
-                    true
-                ),
-            ], $rev);
-        }, $data);
-
-        // Check if pagination is needed.
-        if (count($out[$key]) === $this->limit && count($out[$key]) > 0) {
-            // Use the timestamp of the last Edit as the value for the 'continue' return key,
-            //   which can be used as a value for 'offset' in order to paginate results.
-            $timestamp = array_slice($out[$key], -1, 1)[0]['timestamp'];
-            $out['continue'] = (new DateTime($timestamp))->format('Y-m-d\TH:i:s\Z');
-        }
-
-        return $out;
-    }
-
-    /*********
-     * OTHER *
-     *********/
-
-    /**
-     * Record usage of an API endpoint.
-     * @param string $endpoint
-     * @codeCoverageIgnore
-     */
-    public function recordApiUsage(string $endpoint): void
-    {
-        /** @var Connection $conn */
-        $conn = $this->managerRegistry->getConnection('default');
-        $date = date('Y-m-d');
-
-        // Increment count in timeline
-        try {
-            $sql = "INSERT INTO usage_api_timeline
-=======
 abstract class XtoolsController extends AbstractController {
 	/** OTHER CLASS PROPERTIES */
 
@@ -1634,6 +638,7 @@
 			'include_pattern',
 			'exclude_pattern',
 			'classonly',
+      'countsOnly',
 
 			// Legacy parameters.
 			'user',
@@ -1967,7 +972,6 @@
 		// Increment count in timeline
 		try {
 			$sql = "INSERT INTO usage_api_timeline
->>>>>>> 1df27f4c
                     VALUES(NULL, :date, :endpoint, 1)
                     ON DUPLICATE KEY UPDATE `count` = `count` + 1";
 			$conn->executeStatement( $sql, [
