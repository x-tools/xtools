<?php

declare( strict_types=1 );

namespace App\Controller;

use App\Model\Pages;
use App\Model\Project;
use App\Repository\PagesRepository;
use GuzzleHttp\Exception\ClientException;
use OpenApi\Attributes as OA;
use Symfony\Component\HttpFoundation\JsonResponse;
use Symfony\Component\HttpFoundation\RedirectResponse;
use Symfony\Component\HttpFoundation\Response;
use Symfony\Component\HttpKernel\Exception\HttpException;
use Symfony\Component\Routing\Attribute\Route;

/**
 * This controller serves the Pages tool.
 */
<<<<<<< HEAD
class PagesController extends XtoolsController
{
    /**
     * Get the name of the tool's index route.
     * This is also the name of the associated model.
     * @inheritDoc
     * @codeCoverageIgnore
     */
    public function getIndexRoute(): string
    {
        return 'Pages';
    }

    /**
     * @inheritDoc
     * @codeCoverageIgnore
     */
    public function tooHighEditCountRoute(): string
    {
        return $this->getIndexRoute();
    }

    /**
     * @inheritDoc
     * @codeCoverageIgnore
     */
    public function tooHighEditCountActionAllowlist(): array
    {
        return ['countPagesApi'];
    }

    /**
     * Display the form.
     * @Route("/pages", name="Pages")
     * @Route("/pages/index.php", name="PagesIndexPhp")
     * @Route("/pages/{project}", name="PagesProject")
     * @return Response
     */
    public function indexAction(): Response
    {
        // Redirect if at minimum project and username are given.
        if (isset($this->params['project']) && isset($this->params['username'])) {
            return $this->redirectToRoute('PagesResult', $this->params);
        }

        // Otherwise fall through.
        return $this->render('pages/index.html.twig', array_merge([
            'xtPageTitle' => 'tool-pages',
            'xtSubtitle' => 'tool-pages-desc',
            'xtPage' => 'Pages',

            // Defaults that will get overridden if in $params.
            'username' => '',
            'namespace' => 0,
            'redirects' => 'noredirects',
            'deleted' => 'all',
            'start' => '',
            'end' => '',
        ], $this->params, ['project' => $this->project]));
    }

    /**
     * Every action in this controller (other than 'index') calls this first.
     * @param PagesRepository $pagesRepo
     * @param string $redirects One of the Pages::REDIR_ constants.
     * @param string $deleted One of the Pages::DEL_ constants.
     * @return Pages
     * @codeCoverageIgnore
     */
    protected function setUpPages(
        PagesRepository $pagesRepo,
        string $redirects,
        string $deleted,
        bool $countsOnly = false
    ): Pages {
        if ($this->user->isIpRange()) {
            $this->params['username'] = $this->user->getUsername();
            $this->throwXtoolsException($this->getIndexRoute(), 'error-ip-range-unsupported');
        }

        return new Pages(
            $pagesRepo,
            $this->project,
            $this->user,
            $this->namespace,
            $redirects,
            $deleted,
            $this->start,
            $this->end,
            $this->offset,
            $countsOnly,
        );
    }

    /**
     * Display the results.
     * @Route(
     *     "/pages/{project}/{username}/{namespace}/{redirects}/{deleted}/{start}/{end}/{offset}",
     *     name="PagesResult",
     *     requirements={
     *         "username" = "(ipr-.+\/\d+[^\/])|([^\/]+)",
     *         "namespace"="|all|\d+",
     *         "redirects"="|[^/]+",
     *         "deleted"="|all|live|deleted",
     *         "start"="|\d{4}-\d{2}-\d{2}",
     *         "end"="|\d{4}-\d{2}-\d{2}",
     *         "offset"="|\d{4}-\d{2}-\d{2}T\d{2}:\d{2}:\d{2}Z?",
     *     },
     *     defaults={
     *         "namespace"=0,
     *         "start"=false,
     *         "end"=false,
     *         "offset"=false,
     *     }
     * )
     * @param PagesRepository $pagesRepo
     * @param string $redirects One of the Pages::REDIR_ constants.
     * @param string $deleted One of the Pages::DEL_ constants.
     * @return RedirectResponse|Response
     * @codeCoverageIgnore
     */
    public function resultAction(
        PagesRepository $pagesRepo,
        string $redirects = Pages::REDIR_NONE,
        string $deleted = Pages::DEL_ALL
    ) {
        $countsOnly = filter_var(
            $this->request->query->get('countsOnly', 'false'),
            FILTER_VALIDATE_BOOLEAN,
        ) && (
            'html' === $this->request->query->get('format', 'html')
        );
        // Check for legacy values for 'redirects', and redirect
        // back with correct values if need be. This could be refactored
        // out to XtoolsController, but this is the only tool in the suite
        // that deals with redirects, so we'll keep it confined here.
        $validRedirects = ['', Pages::REDIR_NONE, Pages::REDIR_ONLY, Pages::REDIR_ALL];
        if ('none' === $redirects || !in_array($redirects, $validRedirects)) {
            return $this->redirectToRoute('PagesResult', array_merge($this->params, [
                'redirects' => Pages::REDIR_NONE,
                'deleted' => $deleted,
                'offset' => $this->offset,
                'countsOnly' => $countsOnly,
            ]));
        }

        $pages = $this->setUpPages($pagesRepo, $redirects, $deleted, $countsOnly);
        $pages->prepareData();

        $ret = [
            'xtPage' => 'Pages',
            'xtTitle' => $this->user->getUsername(),
            'summaryColumns' => $pages->getSummaryColumns(),
            'pages' => $pages,
            'countsOnly' => $countsOnly,
        ];

        if ('PagePile' === $this->request->query->get('format')) {
            return $this->getPagepileResult($this->project, $pages);
        }

        // Output the relevant format template.
        return $this->getFormattedResponse('pages/result', $ret);
    }

    /**
     * Create a PagePile for the given pages, and get a Redirect to that PagePile.
     * @param Project $project
     * @param Pages $pages
     * @return RedirectResponse
     * @throws HttpException
     * @see https://pagepile.toolforge.org
     * @codeCoverageIgnore
     */
    private function getPagepileResult(Project $project, Pages $pages): RedirectResponse
    {
        $namespaces = $project->getNamespaces();
        $pageTitles = [];

        foreach (array_values($pages->getResults()) as $pagesData) {
            foreach ($pagesData as $page) {
                if (0 === (int)$page['namespace']) {
                    $pageTitles[] = $page['page_title'];
                } else {
                    $pageTitles[] = (
                        $namespaces[$page['namespace']] ?? $this->i18n->msg('unknown')
                    ).':'.$page['page_title'];
                }
            }
        }

        $pileId = $this->createPagePile($project, $pageTitles);

        return new RedirectResponse(
            "https://pagepile.toolforge.org/api.php?id=$pileId&action=get_data&format=html&doit1"
        );
    }

    /**
     * Create a PagePile with the given titles.
     * @param Project $project
     * @param string[] $pageTitles
     * @return int The PagePile ID.
     * @throws HttpException
     * @see https://pagepile.toolforge.org/
     * @codeCoverageIgnore
     */
    private function createPagePile(Project $project, array $pageTitles): int
    {
        $url = 'https://pagepile.toolforge.org/api.php';

        try {
            $res = $this->guzzle->request('GET', $url, ['query' => [
                'action' => 'create_pile_with_data',
                'wiki' => $project->getDatabaseName(),
                'data' => implode("\n", $pageTitles),
            ]]);
        } catch (ClientException $e) {
            throw new HttpException(
                414,
                'error-pagepile-too-large'
            );
        }

        $ret = json_decode($res->getBody()->getContents(), true);

        if (!isset($ret['status']) || 'OK' !== $ret['status']) {
            throw new HttpException(
                500,
                'Failed to create PagePile. There may be an issue with the PagePile API.'
            );
        }

        return $ret['pile']['id'];
    }

    /************************ API endpoints ************************/

    /**
     * Count the number of pages created by a user.
     * @Route(
     *     "/api/user/pages_count/{project}/{username}/{namespace}/{redirects}/{deleted}/{start}/{end}",
     *     name="UserApiPagesCount",
     *     requirements={
     *         "username" = "(ipr-.+\/\d+[^\/])|([^\/]+)",
     *         "namespace"="|\d+|all",
     *         "redirects"="|noredirects|onlyredirects|all",
     *         "deleted"="|all|live|deleted",
     *         "start"="|\d{4}-\d{2}-\d{2}",
     *         "end"="|\d{4}-\d{2}-\d{2}",
     *     },
     *     defaults={
     *         "namespace"=0,
     *         "redirects"="noredirects",
     *         "deleted"="all",
     *         "start"=false,
     *         "end"=false,
     *     },
     *     methods={"GET"}
     * )
     * @OA\Tag(name="User API")
     * @OA\Get(description="Get the number of pages created by a user, keyed by namespace.")
     * @OA\Parameter(ref="#/components/parameters/Project")
     * @OA\Parameter(ref="#/components/parameters/UsernameOrSingleIp")
     * @OA\Parameter(ref="#/components/parameters/Namespace")
     * @OA\Parameter(ref="#/components/parameters/Redirects")
     * @OA\Parameter(ref="#/components/parameters/Deleted")
     * @OA\Parameter(ref="#/components/parameters/Start")
     * @OA\Parameter(ref="#/components/parameters/End")
     * @OA\Response(
     *     response=200,
     *     description="Page counts",
     *     @OA\JsonContent(
     *         @OA\Property(property="project", ref="#/components/parameters/Project/schema"),
     *         @OA\Property(property="username", ref="#/components/parameters/UsernameOrSingleIp/schema"),
     *         @OA\Property(property="namespace", ref="#/components/schemas/Namespace"),
     *         @OA\Property(property="redirects", ref="#/components/parameters/Redirects/schema"),
     *         @OA\Property(property="deleted", ref="#components/parameters/Deleted/schema"),
     *         @OA\Property(property="start", ref="#components/parameters/Start/schema"),
     *         @OA\Property(property="end", ref="#components/parameters/End/schema"),
     *         @OA\Property(property="counts", type="object", example={
     *             "0": {
     *                 "count": 5,
     *                 "total_length": 500,
     *                 "avg_length": 100
     *             },
     *             "2": {
     *                 "count": 1,
     *                 "total_length": 200,
     *                 "avg_length": 200
     *             }
     *         }),
     *         @OA\Property(property="elapsed_time", ref="#/components/schemas/elapsed_time")
     *     )
     * )
     * @OA\Response(response=404, ref="#/components/responses/404")
     * @OA\Response(response=501, ref="#/components/responses/501")
     * @OA\Response(response=503, ref="#/components/responses/503")
     * @OA\Response(response=504, ref="#/components/responses/504")
     * @param PagesRepository $pagesRepo
     * @param string $redirects One of 'noredirects', 'onlyredirects' or 'all' for both.
     * @param string $deleted One of 'live', 'deleted' or 'all' for both.
     * @return JsonResponse
     * @codeCoverageIgnore
     */
    public function countPagesApiAction(
        PagesRepository $pagesRepo,
        string $redirects = Pages::REDIR_NONE,
        string $deleted = Pages::DEL_ALL
    ): JsonResponse {
        $this->recordApiUsage('user/pages_count');

        $pages = $this->setUpPages($pagesRepo, $redirects, $deleted);
        $counts = $pages->getCounts();

        return $this->getFormattedApiResponse(['counts' => (object)$counts]);
    }

    /**
     * Get the pages created by by a user.
     * @Route(
     *     "/api/user/pages/{project}/{username}/{namespace}/{redirects}/{deleted}/{start}/{end}/{offset}",
     *     name="UserApiPagesCreated",
     *     requirements={
     *         "username" = "(ipr-.+\/\d+[^\/])|([^\/]+)",
     *         "namespace"="|\d+|all",
     *         "redirects"="|noredirects|onlyredirects|all",
     *         "deleted"="|all|live|deleted",
     *         "start"="|\d{4}-\d{2}-\d{2}",
     *         "end"="|\d{4}-\d{2}-\d{2}",
     *         "offset"="|\d{4}-\d{2}-\d{2}T\d{2}:\d{2}:\d{2}Z?",
     *     },
     *     defaults={
     *         "namespace"=0,
     *         "redirects"="noredirects",
     *         "deleted"="all",
     *         "start"=false,
     *         "end"=false,
     *         "offset"=false,
     *     },
     *     methods={"GET"}
     * )
     * @OA\Tag(name="User API")
     * @OA\Get(description="Get pages created by a user, keyed by namespace.")
     * @OA\Parameter(ref="#/components/parameters/Project")
     * @OA\Parameter(ref="#/components/parameters/UsernameOrSingleIp")
     * @OA\Parameter(ref="#/components/parameters/Namespace")
     * @OA\Parameter(ref="#/components/parameters/Redirects")
     * @OA\Parameter(ref="#/components/parameters/Deleted")
     * @OA\Parameter(ref="#/components/parameters/Start")
     * @OA\Parameter(ref="#/components/parameters/End")
     * @OA\Parameter(ref="#/components/parameters/Offset")
     * @OA\Parameter(name="format", in="query",
     *     @OA\Schema(default="json", type="string", enum={"json","wikitext","pagepile","csv","tsv"})
     * )
     * @OA\Response(
     *     response=200,
     *     description="Pages created",
     *     @OA\JsonContent(
     *         @OA\Property(property="project", ref="#/components/parameters/Project/schema"),
     *         @OA\Property(property="username", ref="#/components/parameters/UsernameOrSingleIp/schema"),
     *         @OA\Property(property="namespace", ref="#/components/schemas/Namespace"),
     *         @OA\Property(property="redirects", ref="#/components/parameters/Redirects/schema"),
     *         @OA\Property(property="deleted", ref="#components/parameters/Deleted/schema"),
     *         @OA\Property(property="start", ref="#components/parameters/Start/schema"),
     *         @OA\Property(property="end", ref="#components/parameters/End/schema"),
     *         @OA\Property(property="pages", type="object",
     *             @OA\Property(property="namespace ID", ref="#/components/schemas/PageCreation")
     *         ),
     *         @OA\Property(property="elapsed_time", ref="#/components/schemas/elapsed_time")
     *     )
     * )
     * @OA\Response(response=404, ref="#/components/responses/404")
     * @OA\Response(response=501, ref="#/components/responses/501")
     * @OA\Response(response=503, ref="#/components/responses/503")
     * @OA\Response(response=504, ref="#/components/responses/504")
     * @param PagesRepository $pagesRepo
     * @param string $redirects One of 'noredirects', 'onlyredirects' or 'all' for both.
     * @param string $deleted One of 'live', 'deleted' or blank for both.
     * @return JsonResponse
     * @codeCoverageIgnore
     */
    public function getPagesApiAction(
        PagesRepository $pagesRepo,
        string $redirects = Pages::REDIR_NONE,
        string $deleted = Pages::DEL_ALL
    ): JsonResponse {
        $this->recordApiUsage('user/pages');

        $pages = $this->setUpPages($pagesRepo, $redirects, $deleted);
        $ret = ['pages' => $pages->getResults()];

        if ($pages->getNumResults() === $pages->resultsPerPage()) {
            $ret['continue'] = $pages->getLastTimestamp();
        }

        return $this->getFormattedApiResponse($ret);
    }

    /**
     * Get the deletion summary to be shown when hovering over the "Deleted" text in the UI.
     * @Route(
     *     "/pages/deletion_summary/{project}/{username}/{namespace}/{pageTitle}/{timestamp}",
     *     name="PagesApiDeletionSummary"
     * )
     * @return JsonResponse
     * @codeCoverageIgnore
     * @internal
     */
    public function getDeletionSummaryApiAction(
        PagesRepository $pagesRepo,
        int $namespace,
        string $pageTitle,
        string $timestamp
    ): JsonResponse {
        // Redirect/deleted options actually don't matter here.
        $pages = $this->setUpPages($pagesRepo, Pages::REDIR_NONE, Pages::DEL_ALL);
        return $this->getFormattedApiResponse([
            'summary' => $pages->getDeletionSummary($namespace, $pageTitle, $timestamp),
        ]);
    }
=======
class PagesController extends XtoolsController {
	/**
	 * Get the name of the tool's index route.
	 * This is also the name of the associated model.
	 * @inheritDoc
	 * @codeCoverageIgnore
	 */
	public function getIndexRoute(): string {
		return 'Pages';
	}

	/**
	 * @inheritDoc
	 * @codeCoverageIgnore
	 */
	public function tooHighEditCountRoute(): string {
		return $this->getIndexRoute();
	}

	/**
	 * @inheritDoc
	 * @codeCoverageIgnore
	 */
	public function tooHighEditCountActionAllowlist(): array {
		return [ 'countPagesApi' ];
	}

	/**
	 * Display the form.
	 */
	#[Route( '/pages', name: 'Pages' )]
	#[Route( '/pages/index.php', name: 'PagesIndexPhp' )]
	#[Route( '/pages/{project}', name: 'PagesProject' )]
	public function indexAction(): Response {
		// Redirect if at minimum project and username are given.
		if ( isset( $this->params['project'] ) && isset( $this->params['username'] ) ) {
			return $this->redirectToRoute( 'PagesResult', $this->params );
		}

		// Otherwise fall through.
		return $this->render( 'pages/index.html.twig', array_merge( [
			'xtPageTitle' => 'tool-pages',
			'xtSubtitle' => 'tool-pages-desc',
			'xtPage' => 'Pages',

			// Defaults that will get overridden if in $params.
			'username' => '',
			'namespace' => 0,
			'redirects' => 'noredirects',
			'deleted' => 'all',
			'start' => '',
			'end' => '',
		], $this->params, [ 'project' => $this->project ] ) );
	}

	/**
	 * Every action in this controller (other than 'index') calls this first.
	 * @param PagesRepository $pagesRepo
	 * @param string $redirects One of the Pages::REDIR_ constants.
	 * @param string $deleted One of the Pages::DEL_ constants.
	 * @return Pages
	 * @codeCoverageIgnore
	 */
	protected function setUpPages( PagesRepository $pagesRepo, string $redirects, string $deleted ): Pages {
		if ( $this->user->isIpRange() ) {
			$this->params['username'] = $this->user->getUsername();
			$this->throwXtoolsException( $this->getIndexRoute(), 'error-ip-range-unsupported' );
		}

		return new Pages(
			$pagesRepo,
			$this->project,
			$this->user,
			$this->namespace,
			$redirects,
			$deleted,
			$this->start,
			$this->end,
			$this->offset
		);
	}

	#[Route(
		'/pages/{project}/{username}/{namespace}/{redirects}/{deleted}/{start}/{end}/{offset}',
		name: 'PagesResult',
		requirements: [
			'username' => '(ipr-.+\/\d+[^\/])|([^\/]+)',
			'namespace' => '|all|\d+',
			'redirects' => '|[^/]+',
			'deleted' => '|all|live|deleted',
			'start' => '|\d{4}-\d{2}-\d{2}',
			'end' => '|\d{4}-\d{2}-\d{2}',
			'offset' => '|\d{4}-\d{2}-\d{2}T\d{2}:\d{2}:\d{2}Z?',
		],
		defaults: [
			'namespace' => 0,
			'start' => false,
			'end' => false,
			'offset' => false,
		]
	)]
	/**
	 * Display the results.
	 * @codeCoverageIgnore
	 */
	public function resultAction(
		PagesRepository $pagesRepo,
		string $redirects = Pages::REDIR_NONE,
		string $deleted = Pages::DEL_ALL
	): RedirectResponse|Response {
		// Check for legacy values for 'redirects', and redirect
		// back with correct values if need be. This could be refactored
		// out to XtoolsController, but this is the only tool in the suite
		// that deals with redirects, so we'll keep it confined here.
		$validRedirects = [ '', Pages::REDIR_NONE, Pages::REDIR_ONLY, Pages::REDIR_ALL ];
		if ( $redirects === 'none' || !in_array( $redirects, $validRedirects ) ) {
			return $this->redirectToRoute( 'PagesResult', array_merge( $this->params, [
				'redirects' => Pages::REDIR_NONE,
				'deleted' => $deleted,
				'offset' => $this->offset,
			] ) );
		}

		$pages = $this->setUpPages( $pagesRepo, $redirects, $deleted );
		$pages->prepareData();

		$ret = [
			'xtPage' => 'Pages',
			'xtTitle' => $this->user->getUsername(),
			'summaryColumns' => $pages->getSummaryColumns(),
			'pages' => $pages,
		];

		if ( $this->request->query->get( 'format' ) === 'PagePile' ) {
			return $this->getPagepileResult( $this->project, $pages );
		}

		// Output the relevant format template.
		return $this->getFormattedResponse( 'pages/result', $ret );
	}

	/**
	 * Create a PagePile for the given pages, and get a Redirect to that PagePile.
	 * @throws HttpException
	 * @see https://pagepile.toolforge.org
	 * @codeCoverageIgnore
	 */
	private function getPagepileResult( Project $project, Pages $pages ): RedirectResponse {
		$namespaces = $project->getNamespaces();
		$pageTitles = [];

		foreach ( array_values( $pages->getResults() ) as $pagesData ) {
			foreach ( $pagesData as $page ) {
				if ( (int)$page['namespace'] === 0 ) {
					$pageTitles[] = $page['page_title'];
				} else {
					$pageTitles[] = (
						$namespaces[$page['namespace']] ?? $this->i18n->msg( 'unknown' )
					) . ':' . $page['page_title'];
				}
			}
		}

		$pileId = $this->createPagePile( $project, $pageTitles );

		return new RedirectResponse(
			"https://pagepile.toolforge.org/api.php?id=$pileId&action=get_data&format=html&doit1"
		);
	}

	/**
	 * Create a PagePile with the given titles.
	 * @return int The PagePile ID.
	 * @throws HttpException
	 * @see https://pagepile.toolforge.org/
	 * @codeCoverageIgnore
	 */
	private function createPagePile( Project $project, array $pageTitles ): int {
		$url = 'https://pagepile.toolforge.org/api.php';

		try {
			$res = $this->guzzle->request( 'GET', $url, [ 'query' => [
				'action' => 'create_pile_with_data',
				'wiki' => $project->getDatabaseName(),
				'data' => implode( "\n", $pageTitles ),
			] ] );
		} catch ( ClientException ) {
			throw new HttpException(
				414,
				'error-pagepile-too-large'
			);
		}

		$ret = json_decode( $res->getBody()->getContents(), true );

		if ( !isset( $ret['status'] ) || $ret['status'] !== 'OK' ) {
			throw new HttpException(
				500,
				'Failed to create PagePile. There may be an issue with the PagePile API.'
			);
		}

		return $ret['pile']['id'];
	}

	/************************ API endpoints */

	#[OA\Tag( name: "User API" )]
	#[OA\Get( description: "Get the number of pages created by a user, keyed by namespace." )]
	#[OA\Parameter( ref: "#/components/parameters/Project" )]
	#[OA\Parameter( ref: "#/components/parameters/UsernameOrSingleIp" )]
	#[OA\Parameter( ref: "#/components/parameters/Namespace" )]
	#[OA\Parameter( ref: "#/components/parameters/Redirects" )]
	#[OA\Parameter( ref: "#/components/parameters/Deleted" )]
	#[OA\Parameter( ref: "#/components/parameters/Start" )]
	#[OA\Parameter( ref: "#/components/parameters/End" )]
	#[OA\Response(
		response: 200,
		description: "Page counts",
		content: new OA\JsonContent(
			properties: [
				new OA\Property( property: "project", ref: "#/components/parameters/Project/schema" ),
				new OA\Property( property: "username", ref: "#/components/parameters/UsernameOrSingleIp/schema" ),
				new OA\Property( property: "namespace", ref: "#/components/schemas/Namespace" ),
				new OA\Property( property: "redirects", ref: "#/components/parameters/Redirects/schema" ),
				new OA\Property( property: "deleted", ref: "#/components/parameters/Deleted/schema" ),
				new OA\Property( property: "start", ref: "#/components/parameters/Start/schema" ),
				new OA\Property( property: "end", ref: "#/components/parameters/End/schema" ),
				new OA\Property(
					property: "counts",
					type: "object",
					example: [
						"0" => [
							"count" => 5,
							"total_length" => 500,
							"avg_length" => 100
						],
						"2" => [
							"count" => 1,
							"total_length" => 200,
							"avg_length" => 200
						]
					]
				),
				new OA\Property( property: "elapsed_time", ref: "#/components/schemas/elapsed_time" )
			]
		)
	)]
	#[OA\Response( ref: "#/components/responses/404", response: 404 )]
	#[OA\Response( ref: "#/components/responses/501", response: 501 )]
	#[OA\Response( ref: "#/components/responses/503", response: 503 )]
	#[OA\Response( ref: "#/components/responses/504", response: 504 )]
	#[Route(
		'/api/user/pages_count/{project}/{username}/{namespace}/{redirects}/{deleted}/{start}/{end}',
		name: 'UserApiPagesCount',
		requirements: [
			'username' => '(ipr-.+\/\d+[^\/])|([^\/]+)',
			'namespace' => '|all|\d+',
			'redirects' => '|noredirects|onlyredirects|all',
			'deleted' => '|all|live|deleted',
			'start' => '|\d{4}-\d{2}-\d{2}',
			'end' => '|\d{4}-\d{2}-\d{2}',
		],
		defaults: [
			'namespace' => 0,
			'redirects' => Pages::REDIR_NONE,
			'deleted' => Pages::DEL_ALL,
			'start' => false,
			'end' => false,
		],
		methods: [ 'GET' ]
	)]
	/**
	 * Count the number of pages created by a user.
	 * @codeCoverageIgnore
	 */
	public function countPagesApiAction(
		PagesRepository $pagesRepo,
		string $redirects = Pages::REDIR_NONE,
		string $deleted = Pages::DEL_ALL
	): JsonResponse {
		$this->recordApiUsage( 'user/pages_count' );

		$pages = $this->setUpPages( $pagesRepo, $redirects, $deleted );
		$counts = $pages->getCounts();

		return $this->getFormattedApiResponse( [ 'counts' => (object)$counts ] );
	}

	#[OA\Tag( name: "User API" )]
	#[OA\Get( description: "Get pages created by a user, keyed by namespace." )]
	#[OA\Parameter( ref: "#/components/parameters/Project" )]
	#[OA\Parameter( ref: "#/components/parameters/UsernameOrSingleIp" )]
	#[OA\Parameter( ref: "#/components/parameters/Namespace" )]
	#[OA\Parameter( ref: "#/components/parameters/Redirects" )]
	#[OA\Parameter( ref: "#/components/parameters/Deleted" )]
	#[OA\Parameter( ref: "#/components/parameters/Start" )]
	#[OA\Parameter( ref: "#/components/parameters/End" )]
	#[OA\Parameter( ref: "#/components/parameters/Offset" )]
	#[OA\Parameter(
		name: "format",
		in: "query",
		schema: new OA\Schema(
			type: "string",
			default: "json",
			enum: [ "json", "wikitext", "pagepile", "csv", "tsv" ]
		)
	)]
	#[OA\Response(
		response: 200,
		description: "Pages created",
		content: new OA\JsonContent(
			properties: [
				new OA\Property( property: "project", ref: "#/components/parameters/Project/schema" ),
				new OA\Property( property: "username", ref: "#/components/parameters/UsernameOrSingleIp/schema" ),
				new OA\Property( property: "namespace", ref: "#/components/schemas/Namespace" ),
				new OA\Property( property: "redirects", ref: "#/components/parameters/Redirects/schema" ),
				new OA\Property( property: "deleted", ref: "#/components/parameters/Deleted/schema" ),
				new OA\Property( property: "start", ref: "#/components/parameters/Start/schema" ),
				new OA\Property( property: "end", ref: "#/components/parameters/End/schema" ),
				new OA\Property(
					property: "pages",
					properties: [
						new OA\Property( property: "namespace ID", ref: "#/components/schemas/PageCreation" )
					],
					type: "object"
				),
				new OA\Property( property: "elapsed_time", ref: "#/components/schemas/elapsed_time" )
			]
		)
	)]
	#[OA\Response( ref: "#/components/responses/404", response: 404 )]
	#[OA\Response( ref: "#/components/responses/501", response: 501 )]
	#[OA\Response( ref: "#/components/responses/503", response: 503 )]
	#[OA\Response( ref: "#/components/responses/504", response: 504 )]
	#[Route(
		'/api/user/pages/{project}/{username}/{namespace}/{redirects}/{deleted}/{start}/{end}/{offset}',
		name: 'UserApiPagesCreated',
		requirements: [
			'username' => '(ipr-.+\/\d+[^\/])|([^\/]+)',
			'namespace' => '|all|\d+',
			'redirects' => '|noredirects|onlyredirects|all',
			'deleted' => '|all|live|deleted',
			'start' => '|\d{4}-\d{2}-\d{2}',
			'end' => '|\d{4}-\d{2}-\d{2}',
			'offset' => '|\d{4}-\d{2}-\d{2}T\d{2}:\d{2}:\d{2}Z?',
		],
		defaults: [
			'namespace' => 0,
			'redirects' => Pages::REDIR_NONE,
			'deleted' => Pages::DEL_ALL,
			'start' => false,
			'end' => false,
			'offset' => false,
		],
		methods: [ 'GET' ]
	)]
	/**
	 * Get the pages created by a user.
	 * @codeCoverageIgnore
	 */
	public function getPagesApiAction(
		PagesRepository $pagesRepo,
		string $redirects = Pages::REDIR_NONE,
		string $deleted = Pages::DEL_ALL
	): JsonResponse {
		$this->recordApiUsage( 'user/pages' );

		$pages = $this->setUpPages( $pagesRepo, $redirects, $deleted );
		$ret = [ 'pages' => $pages->getResults() ];

		if ( $pages->getNumResults() === $pages->resultsPerPage() ) {
			$ret['continue'] = $pages->getLastTimestamp();
		}

		return $this->getFormattedApiResponse( $ret );
	}

	#[Route(
		'/api/pages/deletion_summary/{project}/{namespace}/{pageTitle}/{timestamp}',
		name: 'PagesApiDeletionSummary',
		methods: [ 'GET' ]
	)]
	/**
	 * Get the deletion summary to be shown when hovering over the "Deleted" text in the UI.
	 * @codeCoverageIgnore
	 * @internal
	 */
	public function getDeletionSummaryApiAction(
		PagesRepository $pagesRepo,
		int $namespace,
		string $pageTitle,
		string $timestamp
	): JsonResponse {
		// Redirect/deleted options actually don't matter here.
		$pages = $this->setUpPages( $pagesRepo, Pages::REDIR_NONE, Pages::DEL_ALL );
		return $this->getFormattedApiResponse( [
			'summary' => $pages->getDeletionSummary( $namespace, $pageTitle, $timestamp ),
		] );
	}
>>>>>>> 1df27f4c
}<|MERGE_RESOLUTION|>--- conflicted
+++ resolved
@@ -18,429 +18,6 @@
 /**
  * This controller serves the Pages tool.
  */
-<<<<<<< HEAD
-class PagesController extends XtoolsController
-{
-    /**
-     * Get the name of the tool's index route.
-     * This is also the name of the associated model.
-     * @inheritDoc
-     * @codeCoverageIgnore
-     */
-    public function getIndexRoute(): string
-    {
-        return 'Pages';
-    }
-
-    /**
-     * @inheritDoc
-     * @codeCoverageIgnore
-     */
-    public function tooHighEditCountRoute(): string
-    {
-        return $this->getIndexRoute();
-    }
-
-    /**
-     * @inheritDoc
-     * @codeCoverageIgnore
-     */
-    public function tooHighEditCountActionAllowlist(): array
-    {
-        return ['countPagesApi'];
-    }
-
-    /**
-     * Display the form.
-     * @Route("/pages", name="Pages")
-     * @Route("/pages/index.php", name="PagesIndexPhp")
-     * @Route("/pages/{project}", name="PagesProject")
-     * @return Response
-     */
-    public function indexAction(): Response
-    {
-        // Redirect if at minimum project and username are given.
-        if (isset($this->params['project']) && isset($this->params['username'])) {
-            return $this->redirectToRoute('PagesResult', $this->params);
-        }
-
-        // Otherwise fall through.
-        return $this->render('pages/index.html.twig', array_merge([
-            'xtPageTitle' => 'tool-pages',
-            'xtSubtitle' => 'tool-pages-desc',
-            'xtPage' => 'Pages',
-
-            // Defaults that will get overridden if in $params.
-            'username' => '',
-            'namespace' => 0,
-            'redirects' => 'noredirects',
-            'deleted' => 'all',
-            'start' => '',
-            'end' => '',
-        ], $this->params, ['project' => $this->project]));
-    }
-
-    /**
-     * Every action in this controller (other than 'index') calls this first.
-     * @param PagesRepository $pagesRepo
-     * @param string $redirects One of the Pages::REDIR_ constants.
-     * @param string $deleted One of the Pages::DEL_ constants.
-     * @return Pages
-     * @codeCoverageIgnore
-     */
-    protected function setUpPages(
-        PagesRepository $pagesRepo,
-        string $redirects,
-        string $deleted,
-        bool $countsOnly = false
-    ): Pages {
-        if ($this->user->isIpRange()) {
-            $this->params['username'] = $this->user->getUsername();
-            $this->throwXtoolsException($this->getIndexRoute(), 'error-ip-range-unsupported');
-        }
-
-        return new Pages(
-            $pagesRepo,
-            $this->project,
-            $this->user,
-            $this->namespace,
-            $redirects,
-            $deleted,
-            $this->start,
-            $this->end,
-            $this->offset,
-            $countsOnly,
-        );
-    }
-
-    /**
-     * Display the results.
-     * @Route(
-     *     "/pages/{project}/{username}/{namespace}/{redirects}/{deleted}/{start}/{end}/{offset}",
-     *     name="PagesResult",
-     *     requirements={
-     *         "username" = "(ipr-.+\/\d+[^\/])|([^\/]+)",
-     *         "namespace"="|all|\d+",
-     *         "redirects"="|[^/]+",
-     *         "deleted"="|all|live|deleted",
-     *         "start"="|\d{4}-\d{2}-\d{2}",
-     *         "end"="|\d{4}-\d{2}-\d{2}",
-     *         "offset"="|\d{4}-\d{2}-\d{2}T\d{2}:\d{2}:\d{2}Z?",
-     *     },
-     *     defaults={
-     *         "namespace"=0,
-     *         "start"=false,
-     *         "end"=false,
-     *         "offset"=false,
-     *     }
-     * )
-     * @param PagesRepository $pagesRepo
-     * @param string $redirects One of the Pages::REDIR_ constants.
-     * @param string $deleted One of the Pages::DEL_ constants.
-     * @return RedirectResponse|Response
-     * @codeCoverageIgnore
-     */
-    public function resultAction(
-        PagesRepository $pagesRepo,
-        string $redirects = Pages::REDIR_NONE,
-        string $deleted = Pages::DEL_ALL
-    ) {
-        $countsOnly = filter_var(
-            $this->request->query->get('countsOnly', 'false'),
-            FILTER_VALIDATE_BOOLEAN,
-        ) && (
-            'html' === $this->request->query->get('format', 'html')
-        );
-        // Check for legacy values for 'redirects', and redirect
-        // back with correct values if need be. This could be refactored
-        // out to XtoolsController, but this is the only tool in the suite
-        // that deals with redirects, so we'll keep it confined here.
-        $validRedirects = ['', Pages::REDIR_NONE, Pages::REDIR_ONLY, Pages::REDIR_ALL];
-        if ('none' === $redirects || !in_array($redirects, $validRedirects)) {
-            return $this->redirectToRoute('PagesResult', array_merge($this->params, [
-                'redirects' => Pages::REDIR_NONE,
-                'deleted' => $deleted,
-                'offset' => $this->offset,
-                'countsOnly' => $countsOnly,
-            ]));
-        }
-
-        $pages = $this->setUpPages($pagesRepo, $redirects, $deleted, $countsOnly);
-        $pages->prepareData();
-
-        $ret = [
-            'xtPage' => 'Pages',
-            'xtTitle' => $this->user->getUsername(),
-            'summaryColumns' => $pages->getSummaryColumns(),
-            'pages' => $pages,
-            'countsOnly' => $countsOnly,
-        ];
-
-        if ('PagePile' === $this->request->query->get('format')) {
-            return $this->getPagepileResult($this->project, $pages);
-        }
-
-        // Output the relevant format template.
-        return $this->getFormattedResponse('pages/result', $ret);
-    }
-
-    /**
-     * Create a PagePile for the given pages, and get a Redirect to that PagePile.
-     * @param Project $project
-     * @param Pages $pages
-     * @return RedirectResponse
-     * @throws HttpException
-     * @see https://pagepile.toolforge.org
-     * @codeCoverageIgnore
-     */
-    private function getPagepileResult(Project $project, Pages $pages): RedirectResponse
-    {
-        $namespaces = $project->getNamespaces();
-        $pageTitles = [];
-
-        foreach (array_values($pages->getResults()) as $pagesData) {
-            foreach ($pagesData as $page) {
-                if (0 === (int)$page['namespace']) {
-                    $pageTitles[] = $page['page_title'];
-                } else {
-                    $pageTitles[] = (
-                        $namespaces[$page['namespace']] ?? $this->i18n->msg('unknown')
-                    ).':'.$page['page_title'];
-                }
-            }
-        }
-
-        $pileId = $this->createPagePile($project, $pageTitles);
-
-        return new RedirectResponse(
-            "https://pagepile.toolforge.org/api.php?id=$pileId&action=get_data&format=html&doit1"
-        );
-    }
-
-    /**
-     * Create a PagePile with the given titles.
-     * @param Project $project
-     * @param string[] $pageTitles
-     * @return int The PagePile ID.
-     * @throws HttpException
-     * @see https://pagepile.toolforge.org/
-     * @codeCoverageIgnore
-     */
-    private function createPagePile(Project $project, array $pageTitles): int
-    {
-        $url = 'https://pagepile.toolforge.org/api.php';
-
-        try {
-            $res = $this->guzzle->request('GET', $url, ['query' => [
-                'action' => 'create_pile_with_data',
-                'wiki' => $project->getDatabaseName(),
-                'data' => implode("\n", $pageTitles),
-            ]]);
-        } catch (ClientException $e) {
-            throw new HttpException(
-                414,
-                'error-pagepile-too-large'
-            );
-        }
-
-        $ret = json_decode($res->getBody()->getContents(), true);
-
-        if (!isset($ret['status']) || 'OK' !== $ret['status']) {
-            throw new HttpException(
-                500,
-                'Failed to create PagePile. There may be an issue with the PagePile API.'
-            );
-        }
-
-        return $ret['pile']['id'];
-    }
-
-    /************************ API endpoints ************************/
-
-    /**
-     * Count the number of pages created by a user.
-     * @Route(
-     *     "/api/user/pages_count/{project}/{username}/{namespace}/{redirects}/{deleted}/{start}/{end}",
-     *     name="UserApiPagesCount",
-     *     requirements={
-     *         "username" = "(ipr-.+\/\d+[^\/])|([^\/]+)",
-     *         "namespace"="|\d+|all",
-     *         "redirects"="|noredirects|onlyredirects|all",
-     *         "deleted"="|all|live|deleted",
-     *         "start"="|\d{4}-\d{2}-\d{2}",
-     *         "end"="|\d{4}-\d{2}-\d{2}",
-     *     },
-     *     defaults={
-     *         "namespace"=0,
-     *         "redirects"="noredirects",
-     *         "deleted"="all",
-     *         "start"=false,
-     *         "end"=false,
-     *     },
-     *     methods={"GET"}
-     * )
-     * @OA\Tag(name="User API")
-     * @OA\Get(description="Get the number of pages created by a user, keyed by namespace.")
-     * @OA\Parameter(ref="#/components/parameters/Project")
-     * @OA\Parameter(ref="#/components/parameters/UsernameOrSingleIp")
-     * @OA\Parameter(ref="#/components/parameters/Namespace")
-     * @OA\Parameter(ref="#/components/parameters/Redirects")
-     * @OA\Parameter(ref="#/components/parameters/Deleted")
-     * @OA\Parameter(ref="#/components/parameters/Start")
-     * @OA\Parameter(ref="#/components/parameters/End")
-     * @OA\Response(
-     *     response=200,
-     *     description="Page counts",
-     *     @OA\JsonContent(
-     *         @OA\Property(property="project", ref="#/components/parameters/Project/schema"),
-     *         @OA\Property(property="username", ref="#/components/parameters/UsernameOrSingleIp/schema"),
-     *         @OA\Property(property="namespace", ref="#/components/schemas/Namespace"),
-     *         @OA\Property(property="redirects", ref="#/components/parameters/Redirects/schema"),
-     *         @OA\Property(property="deleted", ref="#components/parameters/Deleted/schema"),
-     *         @OA\Property(property="start", ref="#components/parameters/Start/schema"),
-     *         @OA\Property(property="end", ref="#components/parameters/End/schema"),
-     *         @OA\Property(property="counts", type="object", example={
-     *             "0": {
-     *                 "count": 5,
-     *                 "total_length": 500,
-     *                 "avg_length": 100
-     *             },
-     *             "2": {
-     *                 "count": 1,
-     *                 "total_length": 200,
-     *                 "avg_length": 200
-     *             }
-     *         }),
-     *         @OA\Property(property="elapsed_time", ref="#/components/schemas/elapsed_time")
-     *     )
-     * )
-     * @OA\Response(response=404, ref="#/components/responses/404")
-     * @OA\Response(response=501, ref="#/components/responses/501")
-     * @OA\Response(response=503, ref="#/components/responses/503")
-     * @OA\Response(response=504, ref="#/components/responses/504")
-     * @param PagesRepository $pagesRepo
-     * @param string $redirects One of 'noredirects', 'onlyredirects' or 'all' for both.
-     * @param string $deleted One of 'live', 'deleted' or 'all' for both.
-     * @return JsonResponse
-     * @codeCoverageIgnore
-     */
-    public function countPagesApiAction(
-        PagesRepository $pagesRepo,
-        string $redirects = Pages::REDIR_NONE,
-        string $deleted = Pages::DEL_ALL
-    ): JsonResponse {
-        $this->recordApiUsage('user/pages_count');
-
-        $pages = $this->setUpPages($pagesRepo, $redirects, $deleted);
-        $counts = $pages->getCounts();
-
-        return $this->getFormattedApiResponse(['counts' => (object)$counts]);
-    }
-
-    /**
-     * Get the pages created by by a user.
-     * @Route(
-     *     "/api/user/pages/{project}/{username}/{namespace}/{redirects}/{deleted}/{start}/{end}/{offset}",
-     *     name="UserApiPagesCreated",
-     *     requirements={
-     *         "username" = "(ipr-.+\/\d+[^\/])|([^\/]+)",
-     *         "namespace"="|\d+|all",
-     *         "redirects"="|noredirects|onlyredirects|all",
-     *         "deleted"="|all|live|deleted",
-     *         "start"="|\d{4}-\d{2}-\d{2}",
-     *         "end"="|\d{4}-\d{2}-\d{2}",
-     *         "offset"="|\d{4}-\d{2}-\d{2}T\d{2}:\d{2}:\d{2}Z?",
-     *     },
-     *     defaults={
-     *         "namespace"=0,
-     *         "redirects"="noredirects",
-     *         "deleted"="all",
-     *         "start"=false,
-     *         "end"=false,
-     *         "offset"=false,
-     *     },
-     *     methods={"GET"}
-     * )
-     * @OA\Tag(name="User API")
-     * @OA\Get(description="Get pages created by a user, keyed by namespace.")
-     * @OA\Parameter(ref="#/components/parameters/Project")
-     * @OA\Parameter(ref="#/components/parameters/UsernameOrSingleIp")
-     * @OA\Parameter(ref="#/components/parameters/Namespace")
-     * @OA\Parameter(ref="#/components/parameters/Redirects")
-     * @OA\Parameter(ref="#/components/parameters/Deleted")
-     * @OA\Parameter(ref="#/components/parameters/Start")
-     * @OA\Parameter(ref="#/components/parameters/End")
-     * @OA\Parameter(ref="#/components/parameters/Offset")
-     * @OA\Parameter(name="format", in="query",
-     *     @OA\Schema(default="json", type="string", enum={"json","wikitext","pagepile","csv","tsv"})
-     * )
-     * @OA\Response(
-     *     response=200,
-     *     description="Pages created",
-     *     @OA\JsonContent(
-     *         @OA\Property(property="project", ref="#/components/parameters/Project/schema"),
-     *         @OA\Property(property="username", ref="#/components/parameters/UsernameOrSingleIp/schema"),
-     *         @OA\Property(property="namespace", ref="#/components/schemas/Namespace"),
-     *         @OA\Property(property="redirects", ref="#/components/parameters/Redirects/schema"),
-     *         @OA\Property(property="deleted", ref="#components/parameters/Deleted/schema"),
-     *         @OA\Property(property="start", ref="#components/parameters/Start/schema"),
-     *         @OA\Property(property="end", ref="#components/parameters/End/schema"),
-     *         @OA\Property(property="pages", type="object",
-     *             @OA\Property(property="namespace ID", ref="#/components/schemas/PageCreation")
-     *         ),
-     *         @OA\Property(property="elapsed_time", ref="#/components/schemas/elapsed_time")
-     *     )
-     * )
-     * @OA\Response(response=404, ref="#/components/responses/404")
-     * @OA\Response(response=501, ref="#/components/responses/501")
-     * @OA\Response(response=503, ref="#/components/responses/503")
-     * @OA\Response(response=504, ref="#/components/responses/504")
-     * @param PagesRepository $pagesRepo
-     * @param string $redirects One of 'noredirects', 'onlyredirects' or 'all' for both.
-     * @param string $deleted One of 'live', 'deleted' or blank for both.
-     * @return JsonResponse
-     * @codeCoverageIgnore
-     */
-    public function getPagesApiAction(
-        PagesRepository $pagesRepo,
-        string $redirects = Pages::REDIR_NONE,
-        string $deleted = Pages::DEL_ALL
-    ): JsonResponse {
-        $this->recordApiUsage('user/pages');
-
-        $pages = $this->setUpPages($pagesRepo, $redirects, $deleted);
-        $ret = ['pages' => $pages->getResults()];
-
-        if ($pages->getNumResults() === $pages->resultsPerPage()) {
-            $ret['continue'] = $pages->getLastTimestamp();
-        }
-
-        return $this->getFormattedApiResponse($ret);
-    }
-
-    /**
-     * Get the deletion summary to be shown when hovering over the "Deleted" text in the UI.
-     * @Route(
-     *     "/pages/deletion_summary/{project}/{username}/{namespace}/{pageTitle}/{timestamp}",
-     *     name="PagesApiDeletionSummary"
-     * )
-     * @return JsonResponse
-     * @codeCoverageIgnore
-     * @internal
-     */
-    public function getDeletionSummaryApiAction(
-        PagesRepository $pagesRepo,
-        int $namespace,
-        string $pageTitle,
-        string $timestamp
-    ): JsonResponse {
-        // Redirect/deleted options actually don't matter here.
-        $pages = $this->setUpPages($pagesRepo, Pages::REDIR_NONE, Pages::DEL_ALL);
-        return $this->getFormattedApiResponse([
-            'summary' => $pages->getDeletionSummary($namespace, $pageTitle, $timestamp),
-        ]);
-    }
-=======
 class PagesController extends XtoolsController {
 	/**
 	 * Get the name of the tool's index route.
@@ -504,7 +81,12 @@
 	 * @return Pages
 	 * @codeCoverageIgnore
 	 */
-	protected function setUpPages( PagesRepository $pagesRepo, string $redirects, string $deleted ): Pages {
+	protected function setUpPages(
+    PagesRepository $pagesRepo,
+    string $redirects,
+    string $deleted,
+    bool $countsOnly = false
+  ): Pages {
 		if ( $this->user->isIpRange() ) {
 			$this->params['username'] = $this->user->getUsername();
 			$this->throwXtoolsException( $this->getIndexRoute(), 'error-ip-range-unsupported' );
@@ -519,7 +101,8 @@
 			$deleted,
 			$this->start,
 			$this->end,
-			$this->offset
+			$this->offset,
+      $countsOnly
 		);
 	}
 
@@ -551,6 +134,12 @@
 		string $redirects = Pages::REDIR_NONE,
 		string $deleted = Pages::DEL_ALL
 	): RedirectResponse|Response {
+    $countsOnly = filter_var(
+			$this->request->query->get('countsOnly', 'false'),
+			FILTER_VALIDATE_BOOLEAN,
+		) && (
+			$this->request->query->get('format', 'html') === 'html'
+		);
 		// Check for legacy values for 'redirects', and redirect
 		// back with correct values if need be. This could be refactored
 		// out to XtoolsController, but this is the only tool in the suite
@@ -561,10 +150,11 @@
 				'redirects' => Pages::REDIR_NONE,
 				'deleted' => $deleted,
 				'offset' => $this->offset,
+        'countsOnly' => $countsOnly,
 			] ) );
 		}
 
-		$pages = $this->setUpPages( $pagesRepo, $redirects, $deleted );
+		$pages = $this->setUpPages( $pagesRepo, $redirects, $deleted, $countsOnly );
 		$pages->prepareData();
 
 		$ret = [
@@ -841,5 +431,4 @@
 			'summary' => $pages->getDeletionSummary( $namespace, $pageTitle, $timestamp ),
 		] );
 	}
->>>>>>> 1df27f4c
 }